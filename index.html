--- conflicted
+++ resolved
@@ -4,12 +4,8 @@
   <meta charset="utf-8">
   <script src="jspm_packages/system.js"></script>
   <script src="jspm.config.js"></script>
-<<<<<<< HEAD
   <script src="dist/example-bundle.js"></script> 
-=======
-  <!--<script src="dist/example-bundle.js"></script> -->
   <meta name="viewport" content="width=device-width,initial-scale=1.0">
->>>>>>> b6321add
   <style>
     h3 {
       padding-bottom: .5em;
