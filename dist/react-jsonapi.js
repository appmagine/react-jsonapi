!function(e){function t(e){Object.defineProperty(this,e,{enumerable:!0,get:function(){return this[v][e]}})}function r(e){if("undefined"!=typeof System&&System.isModule?System.isModule(e):"[object Module]"===Object.prototype.toString.call(e))return e;var t={default:e,__useDefault:e};if(e&&e.__esModule)for(var r in e)Object.hasOwnProperty.call(e,r)&&(t[r]=e[r]);return new o(t)}function o(e){Object.defineProperty(this,v,{value:e}),Object.keys(e).forEach(t,this)}function n(e){return"@node/"===e.substr(0,6)?c(e,r(m(e.substr(6))),{}):p[e]}function u(e){var t=n(e);if(!t)throw new Error('Module "'+e+'" expected, but not contained in build.');if(t.module)return t.module;var r=t.linkRecord;return i(t,r),a(t,r,[]),t.module}function i(e,t){if(!t.depLoads){t.declare&&d(e,t),t.depLoads=[];for(var r=0;r<t.deps.length;r++){var o=n(t.deps[r]);t.depLoads.push(o),o.linkRecord&&i(o,o.linkRecord);var u=t.setters&&t.setters[r];u&&(u(o.module||o.linkRecord.moduleObj),o.importerSetters.push(u))}return e}}function d(t,r){var o=r.moduleObj,n=t.importerSetters,u=!1,i=r.declare.call(e,function(e,t){if(!u){if("object"==typeof e)for(var r in e)"__useDefault"!==r&&(o[r]=e[r]);else o[e]=t;u=!0;for(var i=0;i<n.length;i++)n[i](o);return u=!1,t}},{id:t.key});"function"!=typeof i?(r.setters=i.setters,r.execute=i.execute):(r.setters=[],r.execute=i)}function l(e,t,r){return p[e]={key:e,module:void 0,importerSetters:[],linkRecord:{deps:t,depLoads:void 0,declare:r,setters:void 0,execute:void 0,moduleObj:{}}}}function f(e,t,r,o){var n={};return p[e]={key:e,module:void 0,importerSetters:[],linkRecord:{deps:t,depLoads:void 0,declare:void 0,execute:o,executingRequire:r,moduleObj:{default:n,__useDefault:n},setters:void 0}}}function s(e,t,r){return function(o){for(var n=0;n<e.length;n++)if(e[n]===o){var u,i=t[n],d=i.linkRecord;return u=d?-1===r.indexOf(i)?a(i,d,r):d.moduleObj:i.module,"__useDefault"in u?u.__useDefault:u}}}function a(t,r,n){if(n.push(t),t.module)return t.module;var u;if(r.setters){for(var i=0;i<r.deps.length;i++){var d=r.depLoads[i],l=d.linkRecord;l&&-1===n.indexOf(d)&&(u=a(d,l,l.setters?n:[]))}r.execute.call(y)}else{var f={id:t.key},c=r.moduleObj;Object.defineProperty(f,"exports",{configurable:!0,set:function(e){c.default=c.__useDefault=e},get:function(){return c.__useDefault}});var p=s(r.deps,r.depLoads,n);if(!r.executingRequire)for(var i=0;i<r.deps.length;i++)p(r.deps[i]);var v=r.execute.call(e,p,c.__useDefault,f);void 0!==v?c.default=c.__useDefault=v:f.exports!==c.__useDefault&&(c.default=c.__useDefault=f.exports);var m=c.__useDefault;if(m&&m.__esModule)for(var b in m)Object.hasOwnProperty.call(m,b)&&(c[b]=m[b])}var f=t.module=new o(r.moduleObj);if(!r.setters)for(var i=0;i<t.importerSetters.length;i++)t.importerSetters[i](f);return f}function c(e,t){return p[e]={key:e,module:t,importerSetters:[],linkRecord:void 0}}var p={},v="undefined"!=typeof Symbol?Symbol():"@@baseObject";o.prototype=Object.create(null),"undefined"!=typeof Symbol&&Symbol.toStringTag&&(o.prototype[Symbol.toStringTag]="Module");var m="undefined"!=typeof System&&System._nodeRequire||"undefined"!=typeof require&&"undefined"!=typeof require.resolve&&"undefined"!=typeof process&&process.platform&&require,y={};return Object.freeze&&Object.freeze(y),function(e,t,n,i){return function(d){d(function(d){var s={_nodeRequire:m,register:l,registerDynamic:f,registry:{get:function(e){return p[e].module},set:c},newModule:function(e){return new o(e)}};c("@empty",new o({}));for(var a=0;a<t.length;a++)c(t[a],r(arguments[a],{}));i(s);var v=u(e[0]);if(e.length>1)for(var a=1;a<e.length;a++)u(e[a]);return n?v.__useDefault:(v instanceof o&&Object.defineProperty(v,"__esModule",{value:!0}),v)})}}}("undefined"!=typeof self?self:"undefined"!=typeof global?global:this)

(["a"], ["1d","1c","1f","20","13","1e"], false, function($__System) {
var require = this.require, exports = this.exports, module = this.module;
$__System.registerDynamic('b', ['c'], true, function ($__require, exports, module) {
  /**
   * Copyright (c) 2013-present, Facebook, Inc.
   *
   * This source code is licensed under the MIT license found in the
   * LICENSE file in the root directory of this source tree.
   *
   */

  'use strict';

  var process = $__require('c');
  var global = this || self,
      GLOBAL = global;
  var emptyObject = {};

  if ('production' !== 'production') {
    Object.freeze(emptyObject);
  }

  module.exports = emptyObject;
});
$__System.registerDynamic('d', ['c'], true, function ($__require, exports, module) {
  /**
   * Copyright (c) 2013-present, Facebook, Inc.
   *
   * This source code is licensed under the MIT license found in the
   * LICENSE file in the root directory of this source tree.
   *
   */

  'use strict';

  /**
   * Use invariant() to assert state which your program assumes to be true.
   *
   * Provide sprintf-style format (only %s is supported) and arguments
   * to provide information about what broke and what you were
   * expecting.
   *
   * The invariant message will be stripped in production, but the invariant
   * will remain to ensure logic does not differ in production.
   */

  var process = $__require('c');
  var global = this || self,
      GLOBAL = global;
  var validateFormat = function validateFormat(format) {};

  if ('production' !== 'production') {
    validateFormat = function validateFormat(format) {
      if (format === undefined) {
        throw new Error('invariant requires an error message argument');
      }
    };
  }

  function invariant(condition, format, a, b, c, d, e, f) {
    validateFormat(format);

    if (!condition) {
      var error;
      if (format === undefined) {
        error = new Error('Minified exception occurred; use the non-minified dev environment ' + 'for the full error message and additional helpful warnings.');
      } else {
        var args = [a, b, c, d, e, f];
        var argIndex = 0;
        error = new Error(format.replace(/%s/g, function () {
          return args[argIndex++];
        }));
        error.name = 'Invariant Violation';
      }

      error.framesToPop = 1; // we don't care about invariant's own frame
      throw error;
    }
  }

  module.exports = invariant;
});
$__System.registerDynamic("e", ["c"], true, function ($__require, exports, module) {
  "use strict";

  /**
   * Copyright (c) 2013-present, Facebook, Inc.
   *
   * This source code is licensed under the MIT license found in the
   * LICENSE file in the root directory of this source tree.
   *
   * 
   */

  var process = $__require("c");
  var global = this || self,
      GLOBAL = global;
  function makeEmptyFunction(arg) {
    return function () {
      return arg;
    };
  }

  /**
   * This function accepts and discards inputs; it has no side effects. This is
   * primarily useful idiomatically for overridable function endpoints which
   * always need to be callable, since JS lacks a null-call idiom ala Cocoa.
   */
  var emptyFunction = function emptyFunction() {};

  emptyFunction.thatReturns = makeEmptyFunction;
  emptyFunction.thatReturnsFalse = makeEmptyFunction(false);
  emptyFunction.thatReturnsTrue = makeEmptyFunction(true);
  emptyFunction.thatReturnsNull = makeEmptyFunction(null);
  emptyFunction.thatReturnsThis = function () {
    return this;
  };
  emptyFunction.thatReturnsArgument = function (arg) {
    return arg;
  };

  module.exports = emptyFunction;
});
$__System.registerDynamic('f', ['e', 'c'], true, function ($__require, exports, module) {
  /**
   * Copyright (c) 2014-present, Facebook, Inc.
   *
   * This source code is licensed under the MIT license found in the
   * LICENSE file in the root directory of this source tree.
   *
   */

  'use strict';

  var process = $__require('c');
  var global = this || self,
      GLOBAL = global;
  var emptyFunction = $__require('e');

  /**
   * Similar to invariant but only logs a warning if the condition is not met.
   * This can be used to log issues in development environments in critical
   * paths. Removing the logging code for production environments will keep the
   * same logic and follow the same code paths.
   */

  var warning = emptyFunction;

  if ('production' !== 'production') {
    var printWarning = function printWarning(format) {
      for (var _len = arguments.length, args = Array(_len > 1 ? _len - 1 : 0), _key = 1; _key < _len; _key++) {
        args[_key - 1] = arguments[_key];
      }

      var argIndex = 0;
      var message = 'Warning: ' + format.replace(/%s/g, function () {
        return args[argIndex++];
      });
      if (typeof console !== 'undefined') {
        console.error(message);
      }
      try {
        // --- Welcome to debugging React ---
        // This error was thrown as a convenience so that you can use this stack
        // to find the callsite that caused this warning to fire.
        throw new Error(message);
      } catch (x) {}
    };

    warning = function warning(condition, format) {
      if (format === undefined) {
        throw new Error('`warning(condition, format, ...args)` requires a warning ' + 'message argument');
      }

      if (format.indexOf('Failed Composite propType: ') === 0) {
        return; // Ignore CompositeComponent proptype check.
      }

      if (!condition) {
        for (var _len2 = arguments.length, args = Array(_len2 > 2 ? _len2 - 2 : 0), _key2 = 2; _key2 < _len2; _key2++) {
          args[_key2 - 2] = arguments[_key2];
        }

        printWarning.apply(undefined, [format].concat(args));
      }
    };
  }

  module.exports = warning;
});
$__System.registerDynamic('10', ['11', 'b', 'd', 'f', 'c'], true, function ($__require, exports, module) {
  /**
   * Copyright (c) 2013-present, Facebook, Inc.
   *
   * This source code is licensed under the MIT license found in the
   * LICENSE file in the root directory of this source tree.
   *
   */

  'use strict';

  var process = $__require('c');
  var global = this || self,
      GLOBAL = global;
  var _assign = $__require('11');

  var emptyObject = $__require('b');
  var _invariant = $__require('d');

  if ('production' !== 'production') {
    var warning = $__require('f');
  }

  var MIXINS_KEY = 'mixins';

  // Helper function to allow the creation of anonymous functions which do not
  // have .name set to the name of the variable being assigned to.
  function identity(fn) {
    return fn;
  }

  var ReactPropTypeLocationNames;
  if ('production' !== 'production') {
    ReactPropTypeLocationNames = {
      prop: 'prop',
      context: 'context',
      childContext: 'child context'
    };
  } else {
    ReactPropTypeLocationNames = {};
  }

  function factory(ReactComponent, isValidElement, ReactNoopUpdateQueue) {
    /**
     * Policies that describe methods in `ReactClassInterface`.
     */

    var injectedMixins = [];

    /**
     * Composite components are higher-level components that compose other composite
     * or host components.
     *
     * To create a new type of `ReactClass`, pass a specification of
     * your new class to `React.createClass`. The only requirement of your class
     * specification is that you implement a `render` method.
     *
     *   var MyComponent = React.createClass({
     *     render: function() {
     *       return <div>Hello World</div>;
     *     }
     *   });
     *
     * The class specification supports a specific protocol of methods that have
     * special meaning (e.g. `render`). See `ReactClassInterface` for
     * more the comprehensive protocol. Any other properties and methods in the
     * class specification will be available on the prototype.
     *
     * @interface ReactClassInterface
     * @internal
     */
    var ReactClassInterface = {
      /**
       * An array of Mixin objects to include when defining your component.
       *
       * @type {array}
       * @optional
       */
      mixins: 'DEFINE_MANY',

      /**
       * An object containing properties and methods that should be defined on
       * the component's constructor instead of its prototype (static methods).
       *
       * @type {object}
       * @optional
       */
      statics: 'DEFINE_MANY',

      /**
       * Definition of prop types for this component.
       *
       * @type {object}
       * @optional
       */
      propTypes: 'DEFINE_MANY',

      /**
       * Definition of context types for this component.
       *
       * @type {object}
       * @optional
       */
      contextTypes: 'DEFINE_MANY',

      /**
       * Definition of context types this component sets for its children.
       *
       * @type {object}
       * @optional
       */
      childContextTypes: 'DEFINE_MANY',

      // ==== Definition methods ====

      /**
       * Invoked when the component is mounted. Values in the mapping will be set on
       * `this.props` if that prop is not specified (i.e. using an `in` check).
       *
       * This method is invoked before `getInitialState` and therefore cannot rely
       * on `this.state` or use `this.setState`.
       *
       * @return {object}
       * @optional
       */
      getDefaultProps: 'DEFINE_MANY_MERGED',

      /**
       * Invoked once before the component is mounted. The return value will be used
       * as the initial value of `this.state`.
       *
       *   getInitialState: function() {
       *     return {
       *       isOn: false,
       *       fooBaz: new BazFoo()
       *     }
       *   }
       *
       * @return {object}
       * @optional
       */
      getInitialState: 'DEFINE_MANY_MERGED',

      /**
       * @return {object}
       * @optional
       */
      getChildContext: 'DEFINE_MANY_MERGED',

      /**
       * Uses props from `this.props` and state from `this.state` to render the
       * structure of the component.
       *
       * No guarantees are made about when or how often this method is invoked, so
       * it must not have side effects.
       *
       *   render: function() {
       *     var name = this.props.name;
       *     return <div>Hello, {name}!</div>;
       *   }
       *
       * @return {ReactComponent}
       * @required
       */
      render: 'DEFINE_ONCE',

      // ==== Delegate methods ====

      /**
       * Invoked when the component is initially created and about to be mounted.
       * This may have side effects, but any external subscriptions or data created
       * by this method must be cleaned up in `componentWillUnmount`.
       *
       * @optional
       */
      componentWillMount: 'DEFINE_MANY',

      /**
       * Invoked when the component has been mounted and has a DOM representation.
       * However, there is no guarantee that the DOM node is in the document.
       *
       * Use this as an opportunity to operate on the DOM when the component has
       * been mounted (initialized and rendered) for the first time.
       *
       * @param {DOMElement} rootNode DOM element representing the component.
       * @optional
       */
      componentDidMount: 'DEFINE_MANY',

      /**
       * Invoked before the component receives new props.
       *
       * Use this as an opportunity to react to a prop transition by updating the
       * state using `this.setState`. Current props are accessed via `this.props`.
       *
       *   componentWillReceiveProps: function(nextProps, nextContext) {
       *     this.setState({
       *       likesIncreasing: nextProps.likeCount > this.props.likeCount
       *     });
       *   }
       *
       * NOTE: There is no equivalent `componentWillReceiveState`. An incoming prop
       * transition may cause a state change, but the opposite is not true. If you
       * need it, you are probably looking for `componentWillUpdate`.
       *
       * @param {object} nextProps
       * @optional
       */
      componentWillReceiveProps: 'DEFINE_MANY',

      /**
       * Invoked while deciding if the component should be updated as a result of
       * receiving new props, state and/or context.
       *
       * Use this as an opportunity to `return false` when you're certain that the
       * transition to the new props/state/context will not require a component
       * update.
       *
       *   shouldComponentUpdate: function(nextProps, nextState, nextContext) {
       *     return !equal(nextProps, this.props) ||
       *       !equal(nextState, this.state) ||
       *       !equal(nextContext, this.context);
       *   }
       *
       * @param {object} nextProps
       * @param {?object} nextState
       * @param {?object} nextContext
       * @return {boolean} True if the component should update.
       * @optional
       */
      shouldComponentUpdate: 'DEFINE_ONCE',

      /**
       * Invoked when the component is about to update due to a transition from
       * `this.props`, `this.state` and `this.context` to `nextProps`, `nextState`
       * and `nextContext`.
       *
       * Use this as an opportunity to perform preparation before an update occurs.
       *
       * NOTE: You **cannot** use `this.setState()` in this method.
       *
       * @param {object} nextProps
       * @param {?object} nextState
       * @param {?object} nextContext
       * @param {ReactReconcileTransaction} transaction
       * @optional
       */
      componentWillUpdate: 'DEFINE_MANY',

      /**
       * Invoked when the component's DOM representation has been updated.
       *
       * Use this as an opportunity to operate on the DOM when the component has
       * been updated.
       *
       * @param {object} prevProps
       * @param {?object} prevState
       * @param {?object} prevContext
       * @param {DOMElement} rootNode DOM element representing the component.
       * @optional
       */
      componentDidUpdate: 'DEFINE_MANY',

      /**
       * Invoked when the component is about to be removed from its parent and have
       * its DOM representation destroyed.
       *
       * Use this as an opportunity to deallocate any external resources.
       *
       * NOTE: There is no `componentDidUnmount` since your component will have been
       * destroyed by that point.
       *
       * @optional
       */
      componentWillUnmount: 'DEFINE_MANY',

      /**
       * Replacement for (deprecated) `componentWillMount`.
       *
       * @optional
       */
      UNSAFE_componentWillMount: 'DEFINE_MANY',

      /**
       * Replacement for (deprecated) `componentWillReceiveProps`.
       *
       * @optional
       */
      UNSAFE_componentWillReceiveProps: 'DEFINE_MANY',

      /**
       * Replacement for (deprecated) `componentWillUpdate`.
       *
       * @optional
       */
      UNSAFE_componentWillUpdate: 'DEFINE_MANY',

      // ==== Advanced methods ====

      /**
       * Updates the component's currently mounted DOM representation.
       *
       * By default, this implements React's rendering and reconciliation algorithm.
       * Sophisticated clients may wish to override this.
       *
       * @param {ReactReconcileTransaction} transaction
       * @internal
       * @overridable
       */
      updateComponent: 'OVERRIDE_BASE'
    };

    /**
     * Similar to ReactClassInterface but for static methods.
     */
    var ReactClassStaticInterface = {
      /**
       * This method is invoked after a component is instantiated and when it
       * receives new props. Return an object to update state in response to
       * prop changes. Return null to indicate no change to state.
       *
       * If an object is returned, its keys will be merged into the existing state.
       *
       * @return {object || null}
       * @optional
       */
      getDerivedStateFromProps: 'DEFINE_MANY_MERGED'
    };

    /**
     * Mapping from class specification keys to special processing functions.
     *
     * Although these are declared like instance properties in the specification
     * when defining classes using `React.createClass`, they are actually static
     * and are accessible on the constructor instead of the prototype. Despite
     * being static, they must be defined outside of the "statics" key under
     * which all other static methods are defined.
     */
    var RESERVED_SPEC_KEYS = {
      displayName: function (Constructor, displayName) {
        Constructor.displayName = displayName;
      },
      mixins: function (Constructor, mixins) {
        if (mixins) {
          for (var i = 0; i < mixins.length; i++) {
            mixSpecIntoComponent(Constructor, mixins[i]);
          }
        }
      },
      childContextTypes: function (Constructor, childContextTypes) {
        if ('production' !== 'production') {
          validateTypeDef(Constructor, childContextTypes, 'childContext');
        }
        Constructor.childContextTypes = _assign({}, Constructor.childContextTypes, childContextTypes);
      },
      contextTypes: function (Constructor, contextTypes) {
        if ('production' !== 'production') {
          validateTypeDef(Constructor, contextTypes, 'context');
        }
        Constructor.contextTypes = _assign({}, Constructor.contextTypes, contextTypes);
      },
      /**
       * Special case getDefaultProps which should move into statics but requires
       * automatic merging.
       */
      getDefaultProps: function (Constructor, getDefaultProps) {
        if (Constructor.getDefaultProps) {
          Constructor.getDefaultProps = createMergedResultFunction(Constructor.getDefaultProps, getDefaultProps);
        } else {
          Constructor.getDefaultProps = getDefaultProps;
        }
      },
      propTypes: function (Constructor, propTypes) {
        if ('production' !== 'production') {
          validateTypeDef(Constructor, propTypes, 'prop');
        }
        Constructor.propTypes = _assign({}, Constructor.propTypes, propTypes);
      },
      statics: function (Constructor, statics) {
        mixStaticSpecIntoComponent(Constructor, statics);
      },
      autobind: function () {}
    };

    function validateTypeDef(Constructor, typeDef, location) {
      for (var propName in typeDef) {
        if (typeDef.hasOwnProperty(propName)) {
          // use a warning instead of an _invariant so components
          // don't show up in prod but only in __DEV__
          if ('production' !== 'production') {
            warning(typeof typeDef[propName] === 'function', '%s: %s type `%s` is invalid; it must be a function, usually from ' + 'React.PropTypes.', Constructor.displayName || 'ReactClass', ReactPropTypeLocationNames[location], propName);
          }
        }
      }
    }

    function validateMethodOverride(isAlreadyDefined, name) {
      var specPolicy = ReactClassInterface.hasOwnProperty(name) ? ReactClassInterface[name] : null;

      // Disallow overriding of base class methods unless explicitly allowed.
      if (ReactClassMixin.hasOwnProperty(name)) {
        _invariant(specPolicy === 'OVERRIDE_BASE', 'ReactClassInterface: You are attempting to override ' + '`%s` from your class specification. Ensure that your method names ' + 'do not overlap with React methods.', name);
      }

      // Disallow defining methods more than once unless explicitly allowed.
      if (isAlreadyDefined) {
        _invariant(specPolicy === 'DEFINE_MANY' || specPolicy === 'DEFINE_MANY_MERGED', 'ReactClassInterface: You are attempting to define ' + '`%s` on your component more than once. This conflict may be due ' + 'to a mixin.', name);
      }
    }

    /**
     * Mixin helper which handles policy validation and reserved
     * specification keys when building React classes.
     */
    function mixSpecIntoComponent(Constructor, spec) {
      if (!spec) {
        if ('production' !== 'production') {
          var typeofSpec = typeof spec;
          var isMixinValid = typeofSpec === 'object' && spec !== null;

          if ('production' !== 'production') {
            warning(isMixinValid, "%s: You're attempting to include a mixin that is either null " + 'or not an object. Check the mixins included by the component, ' + 'as well as any mixins they include themselves. ' + 'Expected object but got %s.', Constructor.displayName || 'ReactClass', spec === null ? null : typeofSpec);
          }
        }

        return;
      }

      _invariant(typeof spec !== 'function', "ReactClass: You're attempting to " + 'use a component class or function as a mixin. Instead, just use a ' + 'regular object.');
      _invariant(!isValidElement(spec), "ReactClass: You're attempting to " + 'use a component as a mixin. Instead, just use a regular object.');

      var proto = Constructor.prototype;
      var autoBindPairs = proto.__reactAutoBindPairs;

      // By handling mixins before any other properties, we ensure the same
      // chaining order is applied to methods with DEFINE_MANY policy, whether
      // mixins are listed before or after these methods in the spec.
      if (spec.hasOwnProperty(MIXINS_KEY)) {
        RESERVED_SPEC_KEYS.mixins(Constructor, spec.mixins);
      }

      for (var name in spec) {
        if (!spec.hasOwnProperty(name)) {
          continue;
        }

        if (name === MIXINS_KEY) {
          // We have already handled mixins in a special case above.
          continue;
        }

        var property = spec[name];
        var isAlreadyDefined = proto.hasOwnProperty(name);
        validateMethodOverride(isAlreadyDefined, name);

        if (RESERVED_SPEC_KEYS.hasOwnProperty(name)) {
          RESERVED_SPEC_KEYS[name](Constructor, property);
        } else {
          // Setup methods on prototype:
          // The following member methods should not be automatically bound:
          // 1. Expected ReactClass methods (in the "interface").
          // 2. Overridden methods (that were mixed in).
          var isReactClassMethod = ReactClassInterface.hasOwnProperty(name);
          var isFunction = typeof property === 'function';
          var shouldAutoBind = isFunction && !isReactClassMethod && !isAlreadyDefined && spec.autobind !== false;

          if (shouldAutoBind) {
            autoBindPairs.push(name, property);
            proto[name] = property;
          } else {
            if (isAlreadyDefined) {
              var specPolicy = ReactClassInterface[name];

              // These cases should already be caught by validateMethodOverride.
              _invariant(isReactClassMethod && (specPolicy === 'DEFINE_MANY_MERGED' || specPolicy === 'DEFINE_MANY'), 'ReactClass: Unexpected spec policy %s for key %s ' + 'when mixing in component specs.', specPolicy, name);

              // For methods which are defined more than once, call the existing
              // methods before calling the new property, merging if appropriate.
              if (specPolicy === 'DEFINE_MANY_MERGED') {
                proto[name] = createMergedResultFunction(proto[name], property);
              } else if (specPolicy === 'DEFINE_MANY') {
                proto[name] = createChainedFunction(proto[name], property);
              }
            } else {
              proto[name] = property;
              if ('production' !== 'production') {
                // Add verbose displayName to the function, which helps when looking
                // at profiling tools.
                if (typeof property === 'function' && spec.displayName) {
                  proto[name].displayName = spec.displayName + '_' + name;
                }
              }
            }
          }
        }
      }
    }

    function mixStaticSpecIntoComponent(Constructor, statics) {
      if (!statics) {
        return;
      }

      for (var name in statics) {
        var property = statics[name];
        if (!statics.hasOwnProperty(name)) {
          continue;
        }

        var isReserved = name in RESERVED_SPEC_KEYS;
        _invariant(!isReserved, 'ReactClass: You are attempting to define a reserved ' + 'property, `%s`, that shouldn\'t be on the "statics" key. Define it ' + 'as an instance property instead; it will still be accessible on the ' + 'constructor.', name);

        var isAlreadyDefined = name in Constructor;
        if (isAlreadyDefined) {
          var specPolicy = ReactClassStaticInterface.hasOwnProperty(name) ? ReactClassStaticInterface[name] : null;

          _invariant(specPolicy === 'DEFINE_MANY_MERGED', 'ReactClass: You are attempting to define ' + '`%s` on your component more than once. This conflict may be ' + 'due to a mixin.', name);

          Constructor[name] = createMergedResultFunction(Constructor[name], property);

          return;
        }

        Constructor[name] = property;
      }
    }

    /**
     * Merge two objects, but throw if both contain the same key.
     *
     * @param {object} one The first object, which is mutated.
     * @param {object} two The second object
     * @return {object} one after it has been mutated to contain everything in two.
     */
    function mergeIntoWithNoDuplicateKeys(one, two) {
      _invariant(one && two && typeof one === 'object' && typeof two === 'object', 'mergeIntoWithNoDuplicateKeys(): Cannot merge non-objects.');

      for (var key in two) {
        if (two.hasOwnProperty(key)) {
          _invariant(one[key] === undefined, 'mergeIntoWithNoDuplicateKeys(): ' + 'Tried to merge two objects with the same key: `%s`. This conflict ' + 'may be due to a mixin; in particular, this may be caused by two ' + 'getInitialState() or getDefaultProps() methods returning objects ' + 'with clashing keys.', key);
          one[key] = two[key];
        }
      }
      return one;
    }

    /**
     * Creates a function that invokes two functions and merges their return values.
     *
     * @param {function} one Function to invoke first.
     * @param {function} two Function to invoke second.
     * @return {function} Function that invokes the two argument functions.
     * @private
     */
    function createMergedResultFunction(one, two) {
      return function mergedResult() {
        var a = one.apply(this, arguments);
        var b = two.apply(this, arguments);
        if (a == null) {
          return b;
        } else if (b == null) {
          return a;
        }
        var c = {};
        mergeIntoWithNoDuplicateKeys(c, a);
        mergeIntoWithNoDuplicateKeys(c, b);
        return c;
      };
    }

    /**
     * Creates a function that invokes two functions and ignores their return vales.
     *
     * @param {function} one Function to invoke first.
     * @param {function} two Function to invoke second.
     * @return {function} Function that invokes the two argument functions.
     * @private
     */
    function createChainedFunction(one, two) {
      return function chainedFunction() {
        one.apply(this, arguments);
        two.apply(this, arguments);
      };
    }

    /**
     * Binds a method to the component.
     *
     * @param {object} component Component whose method is going to be bound.
     * @param {function} method Method to be bound.
     * @return {function} The bound method.
     */
    function bindAutoBindMethod(component, method) {
      var boundMethod = method.bind(component);
      if ('production' !== 'production') {
        boundMethod.__reactBoundContext = component;
        boundMethod.__reactBoundMethod = method;
        boundMethod.__reactBoundArguments = null;
        var componentName = component.constructor.displayName;
        var _bind = boundMethod.bind;
        boundMethod.bind = function (newThis) {
          for (var _len = arguments.length, args = Array(_len > 1 ? _len - 1 : 0), _key = 1; _key < _len; _key++) {
            args[_key - 1] = arguments[_key];
          }

          // User is trying to bind() an autobound method; we effectively will
          // ignore the value of "this" that the user is trying to use, so
          // let's warn.
          if (newThis !== component && newThis !== null) {
            if ('production' !== 'production') {
              warning(false, 'bind(): React component methods may only be bound to the ' + 'component instance. See %s', componentName);
            }
          } else if (!args.length) {
            if ('production' !== 'production') {
              warning(false, 'bind(): You are binding a component method to the component. ' + 'React does this for you automatically in a high-performance ' + 'way, so you can safely remove this call. See %s', componentName);
            }
            return boundMethod;
          }
          var reboundMethod = _bind.apply(boundMethod, arguments);
          reboundMethod.__reactBoundContext = component;
          reboundMethod.__reactBoundMethod = method;
          reboundMethod.__reactBoundArguments = args;
          return reboundMethod;
        };
      }
      return boundMethod;
    }

    /**
     * Binds all auto-bound methods in a component.
     *
     * @param {object} component Component whose method is going to be bound.
     */
    function bindAutoBindMethods(component) {
      var pairs = component.__reactAutoBindPairs;
      for (var i = 0; i < pairs.length; i += 2) {
        var autoBindKey = pairs[i];
        var method = pairs[i + 1];
        component[autoBindKey] = bindAutoBindMethod(component, method);
      }
    }

    var IsMountedPreMixin = {
      componentDidMount: function () {
        this.__isMounted = true;
      }
    };

    var IsMountedPostMixin = {
      componentWillUnmount: function () {
        this.__isMounted = false;
      }
    };

    /**
     * Add more to the ReactClass base class. These are all legacy features and
     * therefore not already part of the modern ReactComponent.
     */
    var ReactClassMixin = {
      /**
       * TODO: This will be deprecated because state should always keep a consistent
       * type signature and the only use case for this, is to avoid that.
       */
      replaceState: function (newState, callback) {
        this.updater.enqueueReplaceState(this, newState, callback);
      },

      /**
       * Checks whether or not this composite component is mounted.
       * @return {boolean} True if mounted, false otherwise.
       * @protected
       * @final
       */
      isMounted: function () {
        if ('production' !== 'production') {
          warning(this.__didWarnIsMounted, '%s: isMounted is deprecated. Instead, make sure to clean up ' + 'subscriptions and pending requests in componentWillUnmount to ' + 'prevent memory leaks.', this.constructor && this.constructor.displayName || this.name || 'Component');
          this.__didWarnIsMounted = true;
        }
        return !!this.__isMounted;
      }
    };

    var ReactClassComponent = function () {};
    _assign(ReactClassComponent.prototype, ReactComponent.prototype, ReactClassMixin);

    /**
     * Creates a composite component class given a class specification.
     * See https://facebook.github.io/react/docs/top-level-api.html#react.createclass
     *
     * @param {object} spec Class specification (which must define `render`).
     * @return {function} Component constructor function.
     * @public
     */
    function createClass(spec) {
      // To keep our warnings more understandable, we'll use a little hack here to
      // ensure that Constructor.name !== 'Constructor'. This makes sure we don't
      // unnecessarily identify a class without displayName as 'Constructor'.
      var Constructor = identity(function (props, context, updater) {
        // This constructor gets overridden by mocks. The argument is used
        // by mocks to assert on what gets mounted.

        if ('production' !== 'production') {
          warning(this instanceof Constructor, 'Something is calling a React component directly. Use a factory or ' + 'JSX instead. See: https://fb.me/react-legacyfactory');
        }

        // Wire up auto-binding
        if (this.__reactAutoBindPairs.length) {
          bindAutoBindMethods(this);
        }

        this.props = props;
        this.context = context;
        this.refs = emptyObject;
        this.updater = updater || ReactNoopUpdateQueue;

        this.state = null;

        // ReactClasses doesn't have constructors. Instead, they use the
        // getInitialState and componentWillMount methods for initialization.

        var initialState = this.getInitialState ? this.getInitialState() : null;
        if ('production' !== 'production') {
          // We allow auto-mocks to proceed as if they're returning null.
          if (initialState === undefined && this.getInitialState._isMockFunction) {
            // This is probably bad practice. Consider warning here and
            // deprecating this convenience.
            initialState = null;
          }
        }
        _invariant(typeof initialState === 'object' && !Array.isArray(initialState), '%s.getInitialState(): must return an object or null', Constructor.displayName || 'ReactCompositeComponent');

        this.state = initialState;
      });
      Constructor.prototype = new ReactClassComponent();
      Constructor.prototype.constructor = Constructor;
      Constructor.prototype.__reactAutoBindPairs = [];

      injectedMixins.forEach(mixSpecIntoComponent.bind(null, Constructor));

      mixSpecIntoComponent(Constructor, IsMountedPreMixin);
      mixSpecIntoComponent(Constructor, spec);
      mixSpecIntoComponent(Constructor, IsMountedPostMixin);

      // Initialize the defaultProps property after all mixins have been merged.
      if (Constructor.getDefaultProps) {
        Constructor.defaultProps = Constructor.getDefaultProps();
      }

      if ('production' !== 'production') {
        // This is a tag to indicate that the use of these method names is ok,
        // since it's used with createClass. If it's not, then it's likely a
        // mistake so we'll warn you to use the static property, property
        // initializer or constructor respectively.
        if (Constructor.getDefaultProps) {
          Constructor.getDefaultProps.isReactClassApproved = {};
        }
        if (Constructor.prototype.getInitialState) {
          Constructor.prototype.getInitialState.isReactClassApproved = {};
        }
      }

      _invariant(Constructor.prototype.render, 'createClass(...): Class specification must implement a `render` method.');

      if ('production' !== 'production') {
        warning(!Constructor.prototype.componentShouldUpdate, '%s has a method called ' + 'componentShouldUpdate(). Did you mean shouldComponentUpdate()? ' + 'The name is phrased as a question because the function is ' + 'expected to return a value.', spec.displayName || 'A component');
        warning(!Constructor.prototype.componentWillRecieveProps, '%s has a method called ' + 'componentWillRecieveProps(). Did you mean componentWillReceiveProps()?', spec.displayName || 'A component');
        warning(!Constructor.prototype.UNSAFE_componentWillRecieveProps, '%s has a method called UNSAFE_componentWillRecieveProps(). ' + 'Did you mean UNSAFE_componentWillReceiveProps()?', spec.displayName || 'A component');
      }

      // Reduce time spent doing lookups by setting these on the prototype.
      for (var methodName in ReactClassInterface) {
        if (!Constructor.prototype[methodName]) {
          Constructor.prototype[methodName] = null;
        }
      }

      return Constructor;
    }

    return createClass;
  }

  module.exports = factory;
});
$__System.registerDynamic('12', ['13', '10', 'c'], true, function ($__require, exports, module) {
  /**
   * Copyright (c) 2013-present, Facebook, Inc.
   *
   * This source code is licensed under the MIT license found in the
   * LICENSE file in the root directory of this source tree.
   *
   */

  'use strict';

  var process = $__require('c');
  var global = this || self,
      GLOBAL = global;
  var React = $__require('13');
  var factory = $__require('10');

  if (typeof React === 'undefined') {
    throw Error('create-react-class could not find the React object. If you are using script tags, ' + 'make sure that React is being loaded before create-react-class.');
  }

  // Hack to grab NoopUpdateQueue from isomorphic React
  var ReactNoopUpdateQueue = new React.Component().updater;

  module.exports = factory(React.Component, React.isValidElement, ReactNoopUpdateQueue);
});
$__System.registerDynamic("14", ["c"], true, function ($__require, exports, module) {
  /** @license React v16.8.6
   * react-is.production.min.js
   *
   * Copyright (c) Facebook, Inc. and its affiliates.
   *
   * This source code is licensed under the MIT license found in the
   * LICENSE file in the root directory of this source tree.
   */

  'use strict';
  var process = $__require("c");
  var global = this || self,
      GLOBAL = global;
  Object.defineProperty(exports, "__esModule", { value: !0 });
  var b = "function" === typeof Symbol && Symbol.for,
      c = b ? Symbol.for("react.element") : 60103,
      d = b ? Symbol.for("react.portal") : 60106,
      e = b ? Symbol.for("react.fragment") : 60107,
      f = b ? Symbol.for("react.strict_mode") : 60108,
      g = b ? Symbol.for("react.profiler") : 60114,
      h = b ? Symbol.for("react.provider") : 60109,
      k = b ? Symbol.for("react.context") : 60110,
      l = b ? Symbol.for("react.async_mode") : 60111,
      m = b ? Symbol.for("react.concurrent_mode") : 60111,
      n = b ? Symbol.for("react.forward_ref") : 60112,
      p = b ? Symbol.for("react.suspense") : 60113,
      q = b ? Symbol.for("react.memo") : 60115,
      r = b ? Symbol.for("react.lazy") : 60116;function t(a) {
    if ("object" === typeof a && null !== a) {
      var u = a.$$typeof;switch (u) {case c:
          switch (a = a.type, a) {case l:case m:case e:case g:case f:case p:
              return a;default:
              switch (a = a && a.$$typeof, a) {case k:case n:case h:
                  return a;default:
                  return u;}}case r:case q:case d:
          return u;}
    }
  }function v(a) {
    return t(a) === m;
  }exports.typeOf = t;exports.AsyncMode = l;exports.ConcurrentMode = m;exports.ContextConsumer = k;exports.ContextProvider = h;exports.Element = c;exports.ForwardRef = n;
  exports.Fragment = e;exports.Lazy = r;exports.Memo = q;exports.Portal = d;exports.Profiler = g;exports.StrictMode = f;exports.Suspense = p;exports.isValidElementType = function (a) {
    return "string" === typeof a || "function" === typeof a || a === e || a === m || a === g || a === f || a === p || "object" === typeof a && null !== a && (a.$$typeof === r || a.$$typeof === q || a.$$typeof === h || a.$$typeof === k || a.$$typeof === n);
  };exports.isAsyncMode = function (a) {
    return v(a) || t(a) === l;
  };exports.isConcurrentMode = v;exports.isContextConsumer = function (a) {
    return t(a) === k;
  };
  exports.isContextProvider = function (a) {
    return t(a) === h;
  };exports.isElement = function (a) {
    return "object" === typeof a && null !== a && a.$$typeof === c;
  };exports.isForwardRef = function (a) {
    return t(a) === n;
  };exports.isFragment = function (a) {
    return t(a) === e;
  };exports.isLazy = function (a) {
    return t(a) === r;
  };exports.isMemo = function (a) {
    return t(a) === q;
  };exports.isPortal = function (a) {
    return t(a) === d;
  };exports.isProfiler = function (a) {
    return t(a) === g;
  };exports.isStrictMode = function (a) {
    return t(a) === f;
  };
  exports.isSuspense = function (a) {
    return t(a) === p;
  };
});
$__System.registerDynamic('15', ['c'], true, function ($__require, exports, module) {
  /** @license React v16.8.6
   * react-is.development.js
   *
   * Copyright (c) Facebook, Inc. and its affiliates.
   *
   * This source code is licensed under the MIT license found in the
   * LICENSE file in the root directory of this source tree.
   */

  'use strict';

  var process = $__require('c');
  var global = this || self,
      GLOBAL = global;
  if ('production' !== "production") {
    (function () {
      'use strict';

      Object.defineProperty(exports, '__esModule', { value: true });

      // The Symbol used to tag the ReactElement-like types. If there is no native Symbol
      // nor polyfill, then a plain number is used for performance.
      var hasSymbol = typeof Symbol === 'function' && Symbol.for;

      var REACT_ELEMENT_TYPE = hasSymbol ? Symbol.for('react.element') : 0xeac7;
      var REACT_PORTAL_TYPE = hasSymbol ? Symbol.for('react.portal') : 0xeaca;
      var REACT_FRAGMENT_TYPE = hasSymbol ? Symbol.for('react.fragment') : 0xeacb;
      var REACT_STRICT_MODE_TYPE = hasSymbol ? Symbol.for('react.strict_mode') : 0xeacc;
      var REACT_PROFILER_TYPE = hasSymbol ? Symbol.for('react.profiler') : 0xead2;
      var REACT_PROVIDER_TYPE = hasSymbol ? Symbol.for('react.provider') : 0xeacd;
      var REACT_CONTEXT_TYPE = hasSymbol ? Symbol.for('react.context') : 0xeace;
      var REACT_ASYNC_MODE_TYPE = hasSymbol ? Symbol.for('react.async_mode') : 0xeacf;
      var REACT_CONCURRENT_MODE_TYPE = hasSymbol ? Symbol.for('react.concurrent_mode') : 0xeacf;
      var REACT_FORWARD_REF_TYPE = hasSymbol ? Symbol.for('react.forward_ref') : 0xead0;
      var REACT_SUSPENSE_TYPE = hasSymbol ? Symbol.for('react.suspense') : 0xead1;
      var REACT_MEMO_TYPE = hasSymbol ? Symbol.for('react.memo') : 0xead3;
      var REACT_LAZY_TYPE = hasSymbol ? Symbol.for('react.lazy') : 0xead4;

      function isValidElementType(type) {
        return typeof type === 'string' || typeof type === 'function' ||
        // Note: its typeof might be other than 'symbol' or 'number' if it's a polyfill.
        type === REACT_FRAGMENT_TYPE || type === REACT_CONCURRENT_MODE_TYPE || type === REACT_PROFILER_TYPE || type === REACT_STRICT_MODE_TYPE || type === REACT_SUSPENSE_TYPE || typeof type === 'object' && type !== null && (type.$$typeof === REACT_LAZY_TYPE || type.$$typeof === REACT_MEMO_TYPE || type.$$typeof === REACT_PROVIDER_TYPE || type.$$typeof === REACT_CONTEXT_TYPE || type.$$typeof === REACT_FORWARD_REF_TYPE);
      }

      /**
       * Forked from fbjs/warning:
       * https://github.com/facebook/fbjs/blob/e66ba20ad5be433eb54423f2b097d829324d9de6/packages/fbjs/src/__forks__/warning.js
       *
       * Only change is we use console.warn instead of console.error,
       * and do nothing when 'console' is not supported.
       * This really simplifies the code.
       * ---
       * Similar to invariant but only logs a warning if the condition is not met.
       * This can be used to log issues in development environments in critical
       * paths. Removing the logging code for production environments will keep the
       * same logic and follow the same code paths.
       */

      var lowPriorityWarning = function () {};

      {
        var printWarning = function (format) {
          for (var _len = arguments.length, args = Array(_len > 1 ? _len - 1 : 0), _key = 1; _key < _len; _key++) {
            args[_key - 1] = arguments[_key];
          }

          var argIndex = 0;
          var message = 'Warning: ' + format.replace(/%s/g, function () {
            return args[argIndex++];
          });
          if (typeof console !== 'undefined') {
            console.warn(message);
          }
          try {
            // --- Welcome to debugging React ---
            // This error was thrown as a convenience so that you can use this stack
            // to find the callsite that caused this warning to fire.
            throw new Error(message);
          } catch (x) {}
        };

        lowPriorityWarning = function (condition, format) {
          if (format === undefined) {
            throw new Error('`lowPriorityWarning(condition, format, ...args)` requires a warning ' + 'message argument');
          }
          if (!condition) {
            for (var _len2 = arguments.length, args = Array(_len2 > 2 ? _len2 - 2 : 0), _key2 = 2; _key2 < _len2; _key2++) {
              args[_key2 - 2] = arguments[_key2];
            }

            printWarning.apply(undefined, [format].concat(args));
          }
        };
      }

      var lowPriorityWarning$1 = lowPriorityWarning;

      function typeOf(object) {
        if (typeof object === 'object' && object !== null) {
          var $$typeof = object.$$typeof;
          switch ($$typeof) {
            case REACT_ELEMENT_TYPE:
              var type = object.type;

              switch (type) {
                case REACT_ASYNC_MODE_TYPE:
                case REACT_CONCURRENT_MODE_TYPE:
                case REACT_FRAGMENT_TYPE:
                case REACT_PROFILER_TYPE:
                case REACT_STRICT_MODE_TYPE:
                case REACT_SUSPENSE_TYPE:
                  return type;
                default:
                  var $$typeofType = type && type.$$typeof;

                  switch ($$typeofType) {
                    case REACT_CONTEXT_TYPE:
                    case REACT_FORWARD_REF_TYPE:
                    case REACT_PROVIDER_TYPE:
                      return $$typeofType;
                    default:
                      return $$typeof;
                  }
              }
            case REACT_LAZY_TYPE:
            case REACT_MEMO_TYPE:
            case REACT_PORTAL_TYPE:
              return $$typeof;
          }
        }

        return undefined;
      }

      // AsyncMode is deprecated along with isAsyncMode
      var AsyncMode = REACT_ASYNC_MODE_TYPE;
      var ConcurrentMode = REACT_CONCURRENT_MODE_TYPE;
      var ContextConsumer = REACT_CONTEXT_TYPE;
      var ContextProvider = REACT_PROVIDER_TYPE;
      var Element = REACT_ELEMENT_TYPE;
      var ForwardRef = REACT_FORWARD_REF_TYPE;
      var Fragment = REACT_FRAGMENT_TYPE;
      var Lazy = REACT_LAZY_TYPE;
      var Memo = REACT_MEMO_TYPE;
      var Portal = REACT_PORTAL_TYPE;
      var Profiler = REACT_PROFILER_TYPE;
      var StrictMode = REACT_STRICT_MODE_TYPE;
      var Suspense = REACT_SUSPENSE_TYPE;

      var hasWarnedAboutDeprecatedIsAsyncMode = false;

      // AsyncMode should be deprecated
      function isAsyncMode(object) {
        {
          if (!hasWarnedAboutDeprecatedIsAsyncMode) {
            hasWarnedAboutDeprecatedIsAsyncMode = true;
            lowPriorityWarning$1(false, 'The ReactIs.isAsyncMode() alias has been deprecated, ' + 'and will be removed in React 17+. Update your code to use ' + 'ReactIs.isConcurrentMode() instead. It has the exact same API.');
          }
        }
        return isConcurrentMode(object) || typeOf(object) === REACT_ASYNC_MODE_TYPE;
      }
      function isConcurrentMode(object) {
        return typeOf(object) === REACT_CONCURRENT_MODE_TYPE;
      }
      function isContextConsumer(object) {
        return typeOf(object) === REACT_CONTEXT_TYPE;
      }
      function isContextProvider(object) {
        return typeOf(object) === REACT_PROVIDER_TYPE;
      }
      function isElement(object) {
        return typeof object === 'object' && object !== null && object.$$typeof === REACT_ELEMENT_TYPE;
      }
      function isForwardRef(object) {
        return typeOf(object) === REACT_FORWARD_REF_TYPE;
      }
      function isFragment(object) {
        return typeOf(object) === REACT_FRAGMENT_TYPE;
      }
      function isLazy(object) {
        return typeOf(object) === REACT_LAZY_TYPE;
      }
      function isMemo(object) {
        return typeOf(object) === REACT_MEMO_TYPE;
      }
      function isPortal(object) {
        return typeOf(object) === REACT_PORTAL_TYPE;
      }
      function isProfiler(object) {
        return typeOf(object) === REACT_PROFILER_TYPE;
      }
      function isStrictMode(object) {
        return typeOf(object) === REACT_STRICT_MODE_TYPE;
      }
      function isSuspense(object) {
        return typeOf(object) === REACT_SUSPENSE_TYPE;
      }

      exports.typeOf = typeOf;
      exports.AsyncMode = AsyncMode;
      exports.ConcurrentMode = ConcurrentMode;
      exports.ContextConsumer = ContextConsumer;
      exports.ContextProvider = ContextProvider;
      exports.Element = Element;
      exports.ForwardRef = ForwardRef;
      exports.Fragment = Fragment;
      exports.Lazy = Lazy;
      exports.Memo = Memo;
      exports.Portal = Portal;
      exports.Profiler = Profiler;
      exports.StrictMode = StrictMode;
      exports.Suspense = Suspense;
      exports.isValidElementType = isValidElementType;
      exports.isAsyncMode = isAsyncMode;
      exports.isConcurrentMode = isConcurrentMode;
      exports.isContextConsumer = isContextConsumer;
      exports.isContextProvider = isContextProvider;
      exports.isElement = isElement;
      exports.isForwardRef = isForwardRef;
      exports.isFragment = isFragment;
      exports.isLazy = isLazy;
      exports.isMemo = isMemo;
      exports.isPortal = isPortal;
      exports.isProfiler = isProfiler;
      exports.isStrictMode = isStrictMode;
      exports.isSuspense = isSuspense;
    })();
  }
});
$__System.registerDynamic('16', ['14', '15', 'c'], true, function ($__require, exports, module) {
  'use strict';

  var process = $__require('c');
  var global = this || self,
      GLOBAL = global;
  if ('production' === 'production') {
    module.exports = $__require('14');
  } else {
    module.exports = $__require('15');
  }
});
$__System.registerDynamic('11', [], true, function ($__require, exports, module) {
	/*
 object-assign
 (c) Sindre Sorhus
 @license MIT
 */

	'use strict';
	/* eslint-disable no-unused-vars */

	var global = this || self,
	    GLOBAL = global;
	var getOwnPropertySymbols = Object.getOwnPropertySymbols;
	var hasOwnProperty = Object.prototype.hasOwnProperty;
	var propIsEnumerable = Object.prototype.propertyIsEnumerable;

	function toObject(val) {
		if (val === null || val === undefined) {
			throw new TypeError('Object.assign cannot be called with null or undefined');
		}

		return Object(val);
	}

	function shouldUseNative() {
		try {
			if (!Object.assign) {
				return false;
			}

			// Detect buggy property enumeration order in older V8 versions.

			// https://bugs.chromium.org/p/v8/issues/detail?id=4118
			var test1 = new String('abc'); // eslint-disable-line no-new-wrappers
			test1[5] = 'de';
			if (Object.getOwnPropertyNames(test1)[0] === '5') {
				return false;
			}

			// https://bugs.chromium.org/p/v8/issues/detail?id=3056
			var test2 = {};
			for (var i = 0; i < 10; i++) {
				test2['_' + String.fromCharCode(i)] = i;
			}
			var order2 = Object.getOwnPropertyNames(test2).map(function (n) {
				return test2[n];
			});
			if (order2.join('') !== '0123456789') {
				return false;
			}

			// https://bugs.chromium.org/p/v8/issues/detail?id=3056
			var test3 = {};
			'abcdefghijklmnopqrst'.split('').forEach(function (letter) {
				test3[letter] = letter;
			});
			if (Object.keys(Object.assign({}, test3)).join('') !== 'abcdefghijklmnopqrst') {
				return false;
			}

			return true;
		} catch (err) {
			// We don't expect any of the above to throw, but better to be safe.
			return false;
		}
	}

	module.exports = shouldUseNative() ? Object.assign : function (target, source) {
		var from;
		var to = toObject(target);
		var symbols;

		for (var s = 1; s < arguments.length; s++) {
			from = Object(arguments[s]);

			for (var key in from) {
				if (hasOwnProperty.call(from, key)) {
					to[key] = from[key];
				}
			}

			if (getOwnPropertySymbols) {
				symbols = getOwnPropertySymbols(from);
				for (var i = 0; i < symbols.length; i++) {
					if (propIsEnumerable.call(from, symbols[i])) {
						to[symbols[i]] = from[symbols[i]];
					}
				}
			}
		}

		return to;
	};
});
$__System.registerDynamic('17', ['18', 'c'], true, function ($__require, exports, module) {
  /**
   * Copyright (c) 2013-present, Facebook, Inc.
   *
   * This source code is licensed under the MIT license found in the
   * LICENSE file in the root directory of this source tree.
   */

  'use strict';

  var process = $__require('c');
  var global = this || self,
      GLOBAL = global;
  var printWarning = function () {};

  if ('production' !== 'production') {
    var ReactPropTypesSecret = $__require('18');
    var loggedTypeFailures = {};
    var has = Function.call.bind(Object.prototype.hasOwnProperty);

    printWarning = function (text) {
      var message = 'Warning: ' + text;
      if (typeof console !== 'undefined') {
        console.error(message);
      }
      try {
        // --- Welcome to debugging React ---
        // This error was thrown as a convenience so that you can use this stack
        // to find the callsite that caused this warning to fire.
        throw new Error(message);
      } catch (x) {}
    };
  }

  /**
   * Assert that the values match with the type specs.
   * Error messages are memorized and will only be shown once.
   *
   * @param {object} typeSpecs Map of name to a ReactPropType
   * @param {object} values Runtime values that need to be type-checked
   * @param {string} location e.g. "prop", "context", "child context"
   * @param {string} componentName Name of the component for error messages.
   * @param {?Function} getStack Returns the component stack.
   * @private
   */
  function checkPropTypes(typeSpecs, values, location, componentName, getStack) {
    if ('production' !== 'production') {
      for (var typeSpecName in typeSpecs) {
        if (has(typeSpecs, typeSpecName)) {
          var error;
          // Prop type validation may throw. In case they do, we don't want to
          // fail the render phase where it didn't fail before. So we log it.
          // After these have been cleaned up, we'll let them throw.
          try {
            // This is intentionally an invariant that gets caught. It's the same
            // behavior as without this statement except with a better message.
            if (typeof typeSpecs[typeSpecName] !== 'function') {
              var err = Error((componentName || 'React class') + ': ' + location + ' type `' + typeSpecName + '` is invalid; ' + 'it must be a function, usually from the `prop-types` package, but received `' + typeof typeSpecs[typeSpecName] + '`.');
              err.name = 'Invariant Violation';
              throw err;
            }
            error = typeSpecs[typeSpecName](values, typeSpecName, componentName, location, null, ReactPropTypesSecret);
          } catch (ex) {
            error = ex;
          }
          if (error && !(error instanceof Error)) {
            printWarning((componentName || 'React class') + ': type specification of ' + location + ' `' + typeSpecName + '` is invalid; the type checker ' + 'function must return `null` or an `Error` but returned a ' + typeof error + '. ' + 'You may have forgotten to pass an argument to the type checker ' + 'creator (arrayOf, instanceOf, objectOf, oneOf, oneOfType, and ' + 'shape all require an argument).');
          }
          if (error instanceof Error && !(error.message in loggedTypeFailures)) {
            // Only monitor this failure once because there tends to be a lot of the
            // same error.
            loggedTypeFailures[error.message] = true;

            var stack = getStack ? getStack() : '';

            printWarning('Failed ' + location + ' type: ' + error.message + (stack != null ? stack : ''));
          }
        }
      }
    }
  }

  /**
   * Resets warning cache when testing.
   *
   * @private
   */
  checkPropTypes.resetWarningCache = function () {
    if ('production' !== 'production') {
      loggedTypeFailures = {};
    }
  };

  module.exports = checkPropTypes;
});
$__System.registerDynamic('19', ['16', '11', '18', '17', 'c'], true, function ($__require, exports, module) {
  /**
   * Copyright (c) 2013-present, Facebook, Inc.
   *
   * This source code is licensed under the MIT license found in the
   * LICENSE file in the root directory of this source tree.
   */

  'use strict';

  var process = $__require('c');
  var global = this || self,
      GLOBAL = global;
  var ReactIs = $__require('16');
  var assign = $__require('11');

  var ReactPropTypesSecret = $__require('18');
  var checkPropTypes = $__require('17');

  var has = Function.call.bind(Object.prototype.hasOwnProperty);
  var printWarning = function () {};

  if ('production' !== 'production') {
    printWarning = function (text) {
      var message = 'Warning: ' + text;
      if (typeof console !== 'undefined') {
        console.error(message);
      }
      try {
        // --- Welcome to debugging React ---
        // This error was thrown as a convenience so that you can use this stack
        // to find the callsite that caused this warning to fire.
        throw new Error(message);
      } catch (x) {}
    };
  }

  function emptyFunctionThatReturnsNull() {
    return null;
  }

  module.exports = function (isValidElement, throwOnDirectAccess) {
    /* global Symbol */
    var ITERATOR_SYMBOL = typeof Symbol === 'function' && Symbol.iterator;
    var FAUX_ITERATOR_SYMBOL = '@@iterator'; // Before Symbol spec.

    /**
     * Returns the iterator method function contained on the iterable object.
     *
     * Be sure to invoke the function with the iterable as context:
     *
     *     var iteratorFn = getIteratorFn(myIterable);
     *     if (iteratorFn) {
     *       var iterator = iteratorFn.call(myIterable);
     *       ...
     *     }
     *
     * @param {?object} maybeIterable
     * @return {?function}
     */
    function getIteratorFn(maybeIterable) {
      var iteratorFn = maybeIterable && (ITERATOR_SYMBOL && maybeIterable[ITERATOR_SYMBOL] || maybeIterable[FAUX_ITERATOR_SYMBOL]);
      if (typeof iteratorFn === 'function') {
        return iteratorFn;
      }
    }

    /**
     * Collection of methods that allow declaration and validation of props that are
     * supplied to React components. Example usage:
     *
     *   var Props = require('ReactPropTypes');
     *   var MyArticle = React.createClass({
     *     propTypes: {
     *       // An optional string prop named "description".
     *       description: Props.string,
     *
     *       // A required enum prop named "category".
     *       category: Props.oneOf(['News','Photos']).isRequired,
     *
     *       // A prop named "dialog" that requires an instance of Dialog.
     *       dialog: Props.instanceOf(Dialog).isRequired
     *     },
     *     render: function() { ... }
     *   });
     *
     * A more formal specification of how these methods are used:
     *
     *   type := array|bool|func|object|number|string|oneOf([...])|instanceOf(...)
     *   decl := ReactPropTypes.{type}(.isRequired)?
     *
     * Each and every declaration produces a function with the same signature. This
     * allows the creation of custom validation functions. For example:
     *
     *  var MyLink = React.createClass({
     *    propTypes: {
     *      // An optional string or URI prop named "href".
     *      href: function(props, propName, componentName) {
     *        var propValue = props[propName];
     *        if (propValue != null && typeof propValue !== 'string' &&
     *            !(propValue instanceof URI)) {
     *          return new Error(
     *            'Expected a string or an URI for ' + propName + ' in ' +
     *            componentName
     *          );
     *        }
     *      }
     *    },
     *    render: function() {...}
     *  });
     *
     * @internal
     */

    var ANONYMOUS = '<<anonymous>>';

    // Important!
    // Keep this list in sync with production version in `./factoryWithThrowingShims.js`.
    var ReactPropTypes = {
      array: createPrimitiveTypeChecker('array'),
      bool: createPrimitiveTypeChecker('boolean'),
      func: createPrimitiveTypeChecker('function'),
      number: createPrimitiveTypeChecker('number'),
      object: createPrimitiveTypeChecker('object'),
      string: createPrimitiveTypeChecker('string'),
      symbol: createPrimitiveTypeChecker('symbol'),

      any: createAnyTypeChecker(),
      arrayOf: createArrayOfTypeChecker,
      element: createElementTypeChecker(),
      elementType: createElementTypeTypeChecker(),
      instanceOf: createInstanceTypeChecker,
      node: createNodeChecker(),
      objectOf: createObjectOfTypeChecker,
      oneOf: createEnumTypeChecker,
      oneOfType: createUnionTypeChecker,
      shape: createShapeTypeChecker,
      exact: createStrictShapeTypeChecker
    };

    /**
     * inlined Object.is polyfill to avoid requiring consumers ship their own
     * https://developer.mozilla.org/en-US/docs/Web/JavaScript/Reference/Global_Objects/Object/is
     */
    /*eslint-disable no-self-compare*/
    function is(x, y) {
      // SameValue algorithm
      if (x === y) {
        // Steps 1-5, 7-10
        // Steps 6.b-6.e: +0 != -0
        return x !== 0 || 1 / x === 1 / y;
      } else {
        // Step 6.a: NaN == NaN
        return x !== x && y !== y;
      }
    }
    /*eslint-enable no-self-compare*/

    /**
     * We use an Error-like object for backward compatibility as people may call
     * PropTypes directly and inspect their output. However, we don't use real
     * Errors anymore. We don't inspect their stack anyway, and creating them
     * is prohibitively expensive if they are created too often, such as what
     * happens in oneOfType() for any type before the one that matched.
     */
    function PropTypeError(message) {
      this.message = message;
      this.stack = '';
    }
    // Make `instanceof Error` still work for returned errors.
    PropTypeError.prototype = Error.prototype;

    function createChainableTypeChecker(validate) {
      if ('production' !== 'production') {
        var manualPropTypeCallCache = {};
        var manualPropTypeWarningCount = 0;
      }
      function checkType(isRequired, props, propName, componentName, location, propFullName, secret) {
        componentName = componentName || ANONYMOUS;
        propFullName = propFullName || propName;

        if (secret !== ReactPropTypesSecret) {
          if (throwOnDirectAccess) {
            // New behavior only for users of `prop-types` package
            var err = new Error('Calling PropTypes validators directly is not supported by the `prop-types` package. ' + 'Use `PropTypes.checkPropTypes()` to call them. ' + 'Read more at http://fb.me/use-check-prop-types');
            err.name = 'Invariant Violation';
            throw err;
          } else if ('production' !== 'production' && typeof console !== 'undefined') {
            // Old behavior for people using React.PropTypes
            var cacheKey = componentName + ':' + propName;
            if (!manualPropTypeCallCache[cacheKey] &&
            // Avoid spamming the console because they are often not actionable except for lib authors
            manualPropTypeWarningCount < 3) {
              printWarning('You are manually calling a React.PropTypes validation ' + 'function for the `' + propFullName + '` prop on `' + componentName + '`. This is deprecated ' + 'and will throw in the standalone `prop-types` package. ' + 'You may be seeing this warning due to a third-party PropTypes ' + 'library. See https://fb.me/react-warning-dont-call-proptypes ' + 'for details.');
              manualPropTypeCallCache[cacheKey] = true;
              manualPropTypeWarningCount++;
            }
          }
        }
        if (props[propName] == null) {
          if (isRequired) {
            if (props[propName] === null) {
              return new PropTypeError('The ' + location + ' `' + propFullName + '` is marked as required ' + ('in `' + componentName + '`, but its value is `null`.'));
            }
            return new PropTypeError('The ' + location + ' `' + propFullName + '` is marked as required in ' + ('`' + componentName + '`, but its value is `undefined`.'));
          }
          return null;
        } else {
          return validate(props, propName, componentName, location, propFullName);
        }
      }

      var chainedCheckType = checkType.bind(null, false);
      chainedCheckType.isRequired = checkType.bind(null, true);

      return chainedCheckType;
    }

    function createPrimitiveTypeChecker(expectedType) {
      function validate(props, propName, componentName, location, propFullName, secret) {
        var propValue = props[propName];
        var propType = getPropType(propValue);
        if (propType !== expectedType) {
          // `propValue` being instance of, say, date/regexp, pass the 'object'
          // check, but we can offer a more precise error message here rather than
          // 'of type `object`'.
          var preciseType = getPreciseType(propValue);

          return new PropTypeError('Invalid ' + location + ' `' + propFullName + '` of type ' + ('`' + preciseType + '` supplied to `' + componentName + '`, expected ') + ('`' + expectedType + '`.'));
        }
        return null;
      }
      return createChainableTypeChecker(validate);
    }

    function createAnyTypeChecker() {
      return createChainableTypeChecker(emptyFunctionThatReturnsNull);
    }

    function createArrayOfTypeChecker(typeChecker) {
      function validate(props, propName, componentName, location, propFullName) {
        if (typeof typeChecker !== 'function') {
          return new PropTypeError('Property `' + propFullName + '` of component `' + componentName + '` has invalid PropType notation inside arrayOf.');
        }
        var propValue = props[propName];
        if (!Array.isArray(propValue)) {
          var propType = getPropType(propValue);
          return new PropTypeError('Invalid ' + location + ' `' + propFullName + '` of type ' + ('`' + propType + '` supplied to `' + componentName + '`, expected an array.'));
        }
        for (var i = 0; i < propValue.length; i++) {
          var error = typeChecker(propValue, i, componentName, location, propFullName + '[' + i + ']', ReactPropTypesSecret);
          if (error instanceof Error) {
            return error;
          }
        }
        return null;
      }
      return createChainableTypeChecker(validate);
    }

    function createElementTypeChecker() {
      function validate(props, propName, componentName, location, propFullName) {
        var propValue = props[propName];
        if (!isValidElement(propValue)) {
          var propType = getPropType(propValue);
          return new PropTypeError('Invalid ' + location + ' `' + propFullName + '` of type ' + ('`' + propType + '` supplied to `' + componentName + '`, expected a single ReactElement.'));
        }
        return null;
      }
      return createChainableTypeChecker(validate);
    }

    function createElementTypeTypeChecker() {
      function validate(props, propName, componentName, location, propFullName) {
        var propValue = props[propName];
        if (!ReactIs.isValidElementType(propValue)) {
          var propType = getPropType(propValue);
          return new PropTypeError('Invalid ' + location + ' `' + propFullName + '` of type ' + ('`' + propType + '` supplied to `' + componentName + '`, expected a single ReactElement type.'));
        }
        return null;
      }
      return createChainableTypeChecker(validate);
    }

    function createInstanceTypeChecker(expectedClass) {
      function validate(props, propName, componentName, location, propFullName) {
        if (!(props[propName] instanceof expectedClass)) {
          var expectedClassName = expectedClass.name || ANONYMOUS;
          var actualClassName = getClassName(props[propName]);
          return new PropTypeError('Invalid ' + location + ' `' + propFullName + '` of type ' + ('`' + actualClassName + '` supplied to `' + componentName + '`, expected ') + ('instance of `' + expectedClassName + '`.'));
        }
        return null;
      }
      return createChainableTypeChecker(validate);
    }

    function createEnumTypeChecker(expectedValues) {
      if (!Array.isArray(expectedValues)) {
        if ('production' !== 'production') {
          if (arguments.length > 1) {
            printWarning('Invalid arguments supplied to oneOf, expected an array, got ' + arguments.length + ' arguments. ' + 'A common mistake is to write oneOf(x, y, z) instead of oneOf([x, y, z]).');
          } else {
            printWarning('Invalid argument supplied to oneOf, expected an array.');
          }
        }
        return emptyFunctionThatReturnsNull;
      }

      function validate(props, propName, componentName, location, propFullName) {
        var propValue = props[propName];
        for (var i = 0; i < expectedValues.length; i++) {
          if (is(propValue, expectedValues[i])) {
            return null;
          }
        }

        var valuesString = JSON.stringify(expectedValues, function replacer(key, value) {
          var type = getPreciseType(value);
          if (type === 'symbol') {
            return String(value);
          }
          return value;
        });
        return new PropTypeError('Invalid ' + location + ' `' + propFullName + '` of value `' + String(propValue) + '` ' + ('supplied to `' + componentName + '`, expected one of ' + valuesString + '.'));
      }
      return createChainableTypeChecker(validate);
    }

    function createObjectOfTypeChecker(typeChecker) {
      function validate(props, propName, componentName, location, propFullName) {
        if (typeof typeChecker !== 'function') {
          return new PropTypeError('Property `' + propFullName + '` of component `' + componentName + '` has invalid PropType notation inside objectOf.');
        }
        var propValue = props[propName];
        var propType = getPropType(propValue);
        if (propType !== 'object') {
          return new PropTypeError('Invalid ' + location + ' `' + propFullName + '` of type ' + ('`' + propType + '` supplied to `' + componentName + '`, expected an object.'));
        }
        for (var key in propValue) {
          if (has(propValue, key)) {
            var error = typeChecker(propValue, key, componentName, location, propFullName + '.' + key, ReactPropTypesSecret);
            if (error instanceof Error) {
              return error;
            }
          }
        }
        return null;
      }
      return createChainableTypeChecker(validate);
    }

    function createUnionTypeChecker(arrayOfTypeCheckers) {
      if (!Array.isArray(arrayOfTypeCheckers)) {
        'production' !== 'production' ? printWarning('Invalid argument supplied to oneOfType, expected an instance of array.') : void 0;
        return emptyFunctionThatReturnsNull;
      }

      for (var i = 0; i < arrayOfTypeCheckers.length; i++) {
        var checker = arrayOfTypeCheckers[i];
        if (typeof checker !== 'function') {
          printWarning('Invalid argument supplied to oneOfType. Expected an array of check functions, but ' + 'received ' + getPostfixForTypeWarning(checker) + ' at index ' + i + '.');
          return emptyFunctionThatReturnsNull;
        }
      }

      function validate(props, propName, componentName, location, propFullName) {
        for (var i = 0; i < arrayOfTypeCheckers.length; i++) {
          var checker = arrayOfTypeCheckers[i];
          if (checker(props, propName, componentName, location, propFullName, ReactPropTypesSecret) == null) {
            return null;
          }
        }

        return new PropTypeError('Invalid ' + location + ' `' + propFullName + '` supplied to ' + ('`' + componentName + '`.'));
      }
      return createChainableTypeChecker(validate);
    }

    function createNodeChecker() {
      function validate(props, propName, componentName, location, propFullName) {
        if (!isNode(props[propName])) {
          return new PropTypeError('Invalid ' + location + ' `' + propFullName + '` supplied to ' + ('`' + componentName + '`, expected a ReactNode.'));
        }
        return null;
      }
      return createChainableTypeChecker(validate);
    }

    function createShapeTypeChecker(shapeTypes) {
      function validate(props, propName, componentName, location, propFullName) {
        var propValue = props[propName];
        var propType = getPropType(propValue);
        if (propType !== 'object') {
          return new PropTypeError('Invalid ' + location + ' `' + propFullName + '` of type `' + propType + '` ' + ('supplied to `' + componentName + '`, expected `object`.'));
        }
        for (var key in shapeTypes) {
          var checker = shapeTypes[key];
          if (!checker) {
            continue;
          }
          var error = checker(propValue, key, componentName, location, propFullName + '.' + key, ReactPropTypesSecret);
          if (error) {
            return error;
          }
        }
        return null;
      }
      return createChainableTypeChecker(validate);
    }

    function createStrictShapeTypeChecker(shapeTypes) {
      function validate(props, propName, componentName, location, propFullName) {
        var propValue = props[propName];
        var propType = getPropType(propValue);
        if (propType !== 'object') {
          return new PropTypeError('Invalid ' + location + ' `' + propFullName + '` of type `' + propType + '` ' + ('supplied to `' + componentName + '`, expected `object`.'));
        }
        // We need to check all keys in case some are required but missing from
        // props.
        var allKeys = assign({}, props[propName], shapeTypes);
        for (var key in allKeys) {
          var checker = shapeTypes[key];
          if (!checker) {
            return new PropTypeError('Invalid ' + location + ' `' + propFullName + '` key `' + key + '` supplied to `' + componentName + '`.' + '\nBad object: ' + JSON.stringify(props[propName], null, '  ') + '\nValid keys: ' + JSON.stringify(Object.keys(shapeTypes), null, '  '));
          }
          var error = checker(propValue, key, componentName, location, propFullName + '.' + key, ReactPropTypesSecret);
          if (error) {
            return error;
          }
        }
        return null;
      }

      return createChainableTypeChecker(validate);
    }

    function isNode(propValue) {
      switch (typeof propValue) {
        case 'number':
        case 'string':
        case 'undefined':
          return true;
        case 'boolean':
          return !propValue;
        case 'object':
          if (Array.isArray(propValue)) {
            return propValue.every(isNode);
          }
          if (propValue === null || isValidElement(propValue)) {
            return true;
          }

          var iteratorFn = getIteratorFn(propValue);
          if (iteratorFn) {
            var iterator = iteratorFn.call(propValue);
            var step;
            if (iteratorFn !== propValue.entries) {
              while (!(step = iterator.next()).done) {
                if (!isNode(step.value)) {
                  return false;
                }
              }
            } else {
              // Iterator will provide entry [k,v] tuples rather than values.
              while (!(step = iterator.next()).done) {
                var entry = step.value;
                if (entry) {
                  if (!isNode(entry[1])) {
                    return false;
                  }
                }
              }
            }
          } else {
            return false;
          }

          return true;
        default:
          return false;
      }
    }

    function isSymbol(propType, propValue) {
      // Native Symbol.
      if (propType === 'symbol') {
        return true;
      }

      // falsy value can't be a Symbol
      if (!propValue) {
        return false;
      }

      // 19.4.3.5 Symbol.prototype[@@toStringTag] === 'Symbol'
      if (propValue['@@toStringTag'] === 'Symbol') {
        return true;
      }

      // Fallback for non-spec compliant Symbols which are polyfilled.
      if (typeof Symbol === 'function' && propValue instanceof Symbol) {
        return true;
      }

      return false;
    }

    // Equivalent of `typeof` but with special handling for array and regexp.
    function getPropType(propValue) {
      var propType = typeof propValue;
      if (Array.isArray(propValue)) {
        return 'array';
      }
      if (propValue instanceof RegExp) {
        // Old webkits (at least until Android 4.0) return 'function' rather than
        // 'object' for typeof a RegExp. We'll normalize this here so that /bla/
        // passes PropTypes.object.
        return 'object';
      }
      if (isSymbol(propType, propValue)) {
        return 'symbol';
      }
      return propType;
    }

    // This handles more types than `getPropType`. Only used for error messages.
    // See `createPrimitiveTypeChecker`.
    function getPreciseType(propValue) {
      if (typeof propValue === 'undefined' || propValue === null) {
        return '' + propValue;
      }
      var propType = getPropType(propValue);
      if (propType === 'object') {
        if (propValue instanceof Date) {
          return 'date';
        } else if (propValue instanceof RegExp) {
          return 'regexp';
        }
      }
      return propType;
    }

    // Returns a string that is postfixed to a warning about an invalid type.
    // For example, "undefined" or "of type array"
    function getPostfixForTypeWarning(value) {
      var type = getPreciseType(value);
      switch (type) {
        case 'array':
        case 'object':
          return 'an ' + type;
        case 'boolean':
        case 'date':
        case 'regexp':
          return 'a ' + type;
        default:
          return type;
      }
    }

    // Returns class name of the object, if any.
    function getClassName(propValue) {
      if (!propValue.constructor || !propValue.constructor.name) {
        return ANONYMOUS;
      }
      return propValue.constructor.name;
    }

    ReactPropTypes.checkPropTypes = checkPropTypes;
    ReactPropTypes.resetWarningCache = checkPropTypes.resetWarningCache;
    ReactPropTypes.PropTypes = ReactPropTypes;

    return ReactPropTypes;
  };
});
$__System.registerDynamic('18', ['c'], true, function ($__require, exports, module) {
  /**
   * Copyright (c) 2013-present, Facebook, Inc.
   *
   * This source code is licensed under the MIT license found in the
   * LICENSE file in the root directory of this source tree.
   */

  'use strict';

  var process = $__require('c');
  var global = this || self,
      GLOBAL = global;
  var ReactPropTypesSecret = 'SECRET_DO_NOT_PASS_THIS_OR_YOU_WILL_BE_FIRED';

  module.exports = ReactPropTypesSecret;
});
$__System.registerDynamic('1a', ['18', 'c'], true, function ($__require, exports, module) {
  /**
   * Copyright (c) 2013-present, Facebook, Inc.
   *
   * This source code is licensed under the MIT license found in the
   * LICENSE file in the root directory of this source tree.
   */

  'use strict';

  var process = $__require('c');
  var global = this || self,
      GLOBAL = global;
  var ReactPropTypesSecret = $__require('18');

  function emptyFunction() {}
  function emptyFunctionWithReset() {}
  emptyFunctionWithReset.resetWarningCache = emptyFunction;

  module.exports = function () {
    function shim(props, propName, componentName, location, propFullName, secret) {
      if (secret === ReactPropTypesSecret) {
        // It is still safe when called from React.
        return;
      }
      var err = new Error('Calling PropTypes validators directly is not supported by the `prop-types` package. ' + 'Use PropTypes.checkPropTypes() to call them. ' + 'Read more at http://fb.me/use-check-prop-types');
      err.name = 'Invariant Violation';
      throw err;
    };
    shim.isRequired = shim;
    function getShim() {
      return shim;
    };
    // Important!
    // Keep this list in sync with production version in `./factoryWithTypeCheckers.js`.
    var ReactPropTypes = {
      array: shim,
      bool: shim,
      func: shim,
      number: shim,
      object: shim,
      string: shim,
      symbol: shim,

      any: shim,
      arrayOf: getShim,
      element: shim,
      elementType: shim,
      instanceOf: getShim,
      node: shim,
      objectOf: getShim,
      oneOf: getShim,
      oneOfType: getShim,
      shape: getShim,
      exact: getShim,

      checkPropTypes: emptyFunctionWithReset,
      resetWarningCache: emptyFunction
    };

    ReactPropTypes.PropTypes = ReactPropTypes;

    return ReactPropTypes;
  };
});
$__System.registerDynamic("@system-env", [], true, function() {
  return {
    "default": true
  };
});

$__System.registerDynamic('c', ['@system-env'], true, function ($__require, exports, module) {
    var global = this || self,
        GLOBAL = global;
    // From https://github.com/defunctzombie/node-process/blob/master/browser.js
    // shim for using process in browser

    var productionEnv = $__require('@system-env').production;

    var process = module.exports = {};
    var queue = [];
    var draining = false;
    var currentQueue;
    var queueIndex = -1;

    function cleanUpNextTick() {
        draining = false;
        if (currentQueue.length) {
            queue = currentQueue.concat(queue);
        } else {
            queueIndex = -1;
        }
        if (queue.length) {
            drainQueue();
        }
    }

    function drainQueue() {
        if (draining) {
            return;
        }
        var timeout = setTimeout(cleanUpNextTick);
        draining = true;

        var len = queue.length;
        while (len) {
            currentQueue = queue;
            queue = [];
            while (++queueIndex < len) {
                if (currentQueue) {
                    currentQueue[queueIndex].run();
                }
            }
            queueIndex = -1;
            len = queue.length;
        }
        currentQueue = null;
        draining = false;
        clearTimeout(timeout);
    }

    process.nextTick = function (fun) {
        var args = new Array(arguments.length - 1);
        if (arguments.length > 1) {
            for (var i = 1; i < arguments.length; i++) {
                args[i - 1] = arguments[i];
            }
        }
        queue.push(new Item(fun, args));
        if (queue.length === 1 && !draining) {
            setTimeout(drainQueue, 0);
        }
    };

    // v8 likes predictible objects
    function Item(fun, array) {
        this.fun = fun;
        this.array = array;
    }
    Item.prototype.run = function () {
        this.fun.apply(null, this.array);
    };
    process.title = 'browser';
    process.browser = true;
    process.env = {
        NODE_ENV: productionEnv ? 'production' : 'development'
    };
    process.argv = [];
    process.version = ''; // empty string to avoid regexp issues
    process.versions = {};

    function noop() {}

    process.on = noop;
    process.addListener = noop;
    process.once = noop;
    process.off = noop;
    process.removeListener = noop;
    process.removeAllListeners = noop;
    process.emit = noop;

    process.binding = function (name) {
        throw new Error('process.binding is not supported');
    };

    process.cwd = function () {
        return '/';
    };
    process.chdir = function (dir) {
        throw new Error('process.chdir is not supported');
    };
    process.umask = function () {
        return 0;
    };
});
$__System.registerDynamic('1b', ['16', '19', '1a', 'c'], true, function ($__require, exports, module) {
  var process = $__require('c');
  var global = this || self,
      GLOBAL = global;
  /**
   * Copyright (c) 2013-present, Facebook, Inc.
   *
   * This source code is licensed under the MIT license found in the
   * LICENSE file in the root directory of this source tree.
   */

  if ('production' !== 'production') {
    var ReactIs = $__require('16');

    // By explicitly using `prop-types` you are opting into new development behavior.
    // http://fb.me/prop-types-in-prod
    var throwOnDirectAccess = true;
    module.exports = $__require('19')(ReactIs.isElement, throwOnDirectAccess);
  } else {
    // By explicitly using `prop-types` you are opting into new production behavior.
    // http://fb.me/prop-types-in-prod
    module.exports = $__require('1a')();
  }
});
$__System.register('a', ['1c', '1d', '1e', '13', '12', '1b', '1f', '20'], function (_export, _context) {
    "use strict";

<<<<<<< HEAD
    var Backbone$1, _$1, React$1, createReactClass$1, PropTypes$1, RouterContext, computeChangedRoutes, _defineProperty, _extends, _slicedToArray, _extend, ModelFactory, collectionCache, modelEvents, collectionEvents, BackboneSync, _objectWithoutProperties, array, func, object, AsyncPropsContainer, AsyncProps, modelEvents$1, collectionEvents$1, getRelations$1, getRelated$1, BackboneSync$1, processRelation$1, collectionCache$1;
=======
    var Backbone, _, React, createReactClass, PropTypes, RouterContext, computeChangedRoutes, _defineProperty, _extends, _slicedToArray, _extend, ModelFactory, collectionCache, modelEvents, collectionEvents, BackboneSync, _objectWithoutProperties, array, func, object, AsyncPropsContainer, AsyncProps;
>>>>>>> 0475a7f5

    function mergeRelations(existingRelations, newRelations, fetchOptions) {
        _$1.each(newRelations, function (relation, key) {
            var existingRelation = existingRelations[key];

            if (existingRelation) {
                var relationFetchOptions = fetchOptions.relations.find(function (relation) {
                    return relation.key === key;
                });

                if (existingRelation instanceof Backbone$1.Collection) {
                    existingRelation.set(relation, {
                        parse: true,
                        silent: true,
                        fetchOptions: relationFetchOptions
                    });
                } else {

                    var attributes = existingRelation.parse(relation, {
                        fetchOptions: relationFetchOptions
                    });
                    var idAttribute = existingRelation.idAttribute;
                    var id = existingRelation.get(idAttribute);

                    if (!id) {
                        existingRelations[key] = existingRelation.constructor.findOrCreate(_defineProperty({}, idAttribute, attributes[idAttribute]));
                    }
                    existingRelations[key].set(attributes, { silent: true });
                }
            } else {
                existingRelations[key] = relation;
            }
        });

        return existingRelations;
    }

    // Monkey-patch to fix an apparent bug.


    function withJsonApi(options, WrappedComponent) {
        var componentQueries = options.queries || {};
        var componentFragments = options.fragments || {};
        var initialVars = options.initialVars;
        var getInitialVars = options.getInitialVars;
<<<<<<< HEAD

        var displayName = WrappedComponent.displayName || WrappedComponent.name;

        var getVars = function getVars() {
            if (getInitialVars) {
                return getInitialVars();
            } else if (initialVars) {
                return initialVars;
            } else {
                return {};
            }
        };

        var firstQuery = _$1.first(_$1.values(componentQueries));
        var isStandalone = firstQuery && getArgs(firstQuery).indexOf("props") !== -1;

        var ApiComponent = createReactClass$1({
            displayName: displayName ? 'withJsonApi(' + displayName + ')' : undefined,

            propTypes: Object.assign({}, WrappedComponent.propTypes, {
                initialQueries: PropTypes$1.object
            }),

            statics: {
                loadProps: function loadProps(_ref, cb) {
                    var params = _ref.params,
                        location = _ref.location,
                        loadContext = _ref.loadContext,
                        props = _ref.props;

                    var queries = new Queries({
                        element: null,
                        vars: getVars(),
                        propTypes: componentQueries
                    });

                    queries._fetch({ params: params, location: location, loadContext: loadContext, props: props }).then(function () {
                        cb(null, {
                            initialQueries: queries
                        });
                    });
                },

                queries: componentQueries,
                fragments: componentFragments,
                initialVars: initialVars,
                getInitialVars: getInitialVars
            },

            componentWillMount: function componentWillMount() {
                this.fragmentProps = {};
                this.componentWillReceiveProps(this.props);
            },
            componentWillReceiveProps: function componentWillReceiveProps(nextProps) {
                var fragmentProps = _$1.pick(nextProps, Object.keys(componentFragments));
                var hasFragmentProps = Object.keys(fragmentProps).length;

                if (nextProps.initialQueries && nextProps.initialQueries !== this.queries) {
                    if (this.queries) {
                        this.queries._events._removeHandlers();
                    }
                    this.queries = nextProps.initialQueries;
                    this.queries._element = this.queries._events.element = this;
                    this.queries._events._addHandlers();
                }

                if (hasFragmentProps && !_$1.isMatch(this.fragmentProps, fragmentProps)) {
                    this.fragmentProps = fragmentProps;
                    if (this.fragments) {
                        this.fragments._events._removeHandlers();
                    }
                    this.fragments = new QueryFragments({
                        element: this,
                        props: fragmentProps,
                        propTypes: componentFragments
                    });
                    this.fragments._events._addHandlers();
                }
            },
            componentWillUnmount: function componentWillUnmount() {
                if (this.queries) {
                    this.queries._events._removeHandlers();
                }
                if (this.fragments) {
                    this.fragments._events._removeHandlers();
                }
            },
            render: function render() {
                return React$1.createElement(WrappedComponent, _extends({}, this.props, this.queries ? { queries: this.queries } : {}, this.queries ? this.queries._queryProps : {}, this.fragments ? this.fragments._props : {}));
            }
        });

        if (isStandalone) {
            return createReactClass$1({
                displayName: 'withJsonApiOuter',

                componentWillMount: function componentWillMount() {
                    this.initialQueries = null;
                    this.componentWillReceiveProps(this.props);
                },
                componentWillReceiveProps: function componentWillReceiveProps(nextProps, nextContext) {
                    var _this = this;

                    if (_$1.isEqual(this.props, nextProps) && _$1.isEqual(this.context, nextContext)) {
                        return;
                    }

                    ApiComponent.loadProps({ props: nextProps }, function (error, props) {
                        _this.initialQueries = props.initialQueries;
                        _this.forceUpdate();
                    });
                },
                render: function render() {
                    return React$1.createElement(ApiComponent, _extends({
                        initialQueries: this.initialQueries
                    }, this.props));
                }
            });
        } else {
            return ApiComponent;
        }
    }

    function getArgs(func) {
        // First match everything inside the function argument parens.
        var args = func.toString().match(/\(([^)]*)\)/)[1];

        // Split the arguments string into an array comma delimited.
        return args.split(',').map(function (arg) {
            // Ensure no inline comments are parsed and trim the whitespace.
            return arg.replace(/\/\*.*\*\//, '').trim();
        }).filter(function (arg) {
            // Ensure no undefined values are added.
            return arg;
        });
    }

    function Queries(_ref2) {
        var element = _ref2.element,
            vars = _ref2.vars,
            propTypes = _ref2.propTypes,
            loadFromCache = _ref2.loadFromCache,
            alwaysFetch = _ref2.alwaysFetch,
            updateCache = _ref2.updateCache;

        this._events = new Events(null, propTypes, element);

        this._element = element;

        this.vars = vars;
        this.pendingVars = {};
        this._queryProps = {};

        this._queryPropTypes = propTypes;
        this.loadFromCache = !_$1.isUndefined(loadFromCache) ? loadFromCache : true;
        this.alwaysFetch = !_$1.isUndefined(alwaysFetch) ? alwaysFetch : true;
        this.updateCache = !_$1.isUndefined(updateCache) ? updateCache : true;
    }

    function findOrCreateCollection(model, fetchOptions) {
        var url = getUrl(model.prototype, fetchOptions);
        var isNew = false;

        if (!collectionCache[url]) {
            collectionCache[url] = new model();
            isNew = true;
        }

        return { isNew: isNew, collection: collectionCache[url] };
    }

    function QueryFragments(_ref4) {
        var element = _ref4.element,
            props = _ref4.props,
            propTypes = _ref4.propTypes;

        this._events = new Events(props, propTypes, element);

        this._element = element;

        this._props = props;
        this._propTypes = propTypes;
    }

    function Events(props, propOptions, element) {
        this.props = props;
        this.propOptions = propOptions;
        this.element = element;
    }

    function getRelations(options) {
        var relations = options.relations || [];
        (options.fragments || []).forEach(function (fragment) {
            relations = relations.concat(fragment.relations || []);
        });
        return _$1.uniq(relations, function (r) {
            return r.key;
        });
    }

    function getRelated(model, relation) {
        var r = model.getRelation(relation.key);
        return r.related;
    }

    function getUrl(model, fetchOptions) {
        fetchOptions = fetchOptions || {};
        var urlRoot = model.urlRoot;

        if (!urlRoot) {
            throw new Error("Missing urlRoot", model);
        }
        var url = urlRoot;
        if (model instanceof Backbone$1.Model) {
            var id = fetchOptions.id || model.get(model.idAttribute);
            if (id) {
                url += '/' + id;
            }
        }

        var include = [];
        var fields = {};

        processRelation(model.model ? model.model : model.constructor, fetchOptions, [], include, fields);

        var _fetchOptions = fetchOptions,
            sort = _fetchOptions.sort,
            filter = _fetchOptions.filter,
            page = _fetchOptions.page;

        var params = [];

        if (include.length) {
            var includes = _$1.sortBy(_$1.uniq(include.map(function (include) {
                return include.join('.');
            })), _$1.identity);
            params.push('include=' + includes.join(','));
        }

        _$1.each(_$1.sortBy(_$1.keys(fields), _$1.identity), function (type) {
            var typeFields = _$1.sortBy(_$1.uniq(fields[type]), _$1.identity);
            params.push('fields[' + type + ']=' + typeFields.join(','));
        });

        if (sort) {
            params.push('sort=' + sort);
        }

        if (filter) {
            if (typeof filter === "object") {
                _$1.each(_$1.sortBy(_$1.keys(filter), _$1.identity), function (key) {
                    var keyVal = filter[key];
                    params.push('filter[' + key + ']=' + keyVal);
                });
            } else {
                params.push('filter=' + filter);
            }
        }

        if (page) {
            if (typeof page === "object") {
                _$1.each(_$1.sortBy(_$1.keys(page), _$1.identity), function (key) {
                    var keyVal = page[key];
                    params.push('page[' + key + ']=' + keyVal);
                });
            } else {
                params.push('page=' + page);
            }
        }

        if (params.length) {
            url += '?' + params.join('&');
        }

        return url;
    }

    function updateCacheInformation(model, fetchOptions) {
        if (model instanceof Backbone$1.Collection) {
            model.forEach(function (model) {
                updateCacheInformation(model, fetchOptions);
            });
            return;
        } else {
            var cachedFieldsAndRelations = model.cachedFieldsAndRelations;

            var _ref5 = cachedFieldsAndRelations || {},
                fields = _ref5.fields,
                relations = _ref5.relations;
=======

        var displayName = WrappedComponent.displayName || WrappedComponent.name;

        var getVars = function getVars() {
            if (getInitialVars) {
                return getInitialVars();
            } else if (initialVars) {
                return initialVars;
            } else {
                return {};
            }
        };

        var firstQuery = _.first(_.values(componentQueries));
        var isStandalone = firstQuery && getArgs(firstQuery).indexOf("props") !== -1;

        var ApiComponent = createReactClass({
            displayName: displayName ? 'withJsonApi(' + displayName + ')' : undefined,

            propTypes: Object.assign({}, WrappedComponent.propTypes, {
                initialQueries: PropTypes.object
            }),

            statics: {
                loadProps: function loadProps(_ref, cb) {
                    var params = _ref.params,
                        location = _ref.location,
                        loadContext = _ref.loadContext,
                        props = _ref.props;

                    var queries = new Queries({
                        element: null,
                        vars: getVars(),
                        propTypes: componentQueries
                    });

                    queries._fetch({ params: params, location: location, loadContext: loadContext, props: props }).then(function () {
                        cb(null, {
                            initialQueries: queries
                        });
                    });
                },

                queries: componentQueries,
                fragments: componentFragments,
                initialVars: initialVars,
                getInitialVars: getInitialVars
            },

            componentWillMount: function componentWillMount() {
                this.fragmentProps = {};
                this.componentWillReceiveProps(this.props);
            },
            componentWillReceiveProps: function componentWillReceiveProps(nextProps) {
                var fragmentProps = _.pick(nextProps, Object.keys(componentFragments));
                var hasFragmentProps = Object.keys(fragmentProps).length;

                if (nextProps.initialQueries && nextProps.initialQueries !== this.queries) {
                    if (this.queries) {
                        this.queries._events._removeHandlers();
                    }
                    this.queries = nextProps.initialQueries;
                    this.queries._element = this.queries._events.element = this;
                    this.queries._events._addHandlers();
                }

                if (hasFragmentProps && !_.isMatch(this.fragmentProps, fragmentProps)) {
                    this.fragmentProps = fragmentProps;
                    if (this.fragments) {
                        this.fragments._events._removeHandlers();
                    }
                    this.fragments = new QueryFragments({
                        element: this,
                        props: fragmentProps,
                        propTypes: componentFragments
                    });
                    this.fragments._events._addHandlers();
                }
            },
            componentWillUnmount: function componentWillUnmount() {
                if (this.queries) {
                    this.queries._events._removeHandlers();
                }
                if (this.fragments) {
                    this.fragments._events._removeHandlers();
                }
            },
            render: function render() {
                return React.createElement(WrappedComponent, _extends({}, this.props, this.queries ? { queries: this.queries } : {}, this.queries ? this.queries._queryProps : {}, this.fragments ? this.fragments._props : {}));
            }
        });
>>>>>>> 0475a7f5

        if (isStandalone) {
            return createReactClass({
                displayName: 'withJsonApiOuter',

<<<<<<< HEAD
            var newCachedFields = void 0;
            if (cachedFieldsAndRelations) {
                newCachedFields = !(fetchFields && fields) ? null : _$1.unique(fields.concat(fetchFields));
            } else {
                newCachedFields = fetchFields;
            }
=======
                componentWillMount: function componentWillMount() {
                    this.initialQueries = null;
                    this.componentWillReceiveProps(this.props);
                },
                componentWillReceiveProps: function componentWillReceiveProps(nextProps, nextContext) {
                    var _this = this;
>>>>>>> 0475a7f5

                    if (_.isEqual(this.props, nextProps) && _.isEqual(this.context, nextContext)) {
                        return;
                    }

<<<<<<< HEAD
        if (fetchOptions.relations) {
            _$1.each(model.attributes, function (value, key) {
                if (value instanceof Backbone$1.Collection || value instanceof Backbone$1.RelationalModel) {
                    var relation = fetchOptions.relations.find(function (relation) {
                        return relation.key === key;
=======
                    ApiComponent.loadProps({ props: nextProps }, function (error, props) {
                        _this.initialQueries = props.initialQueries;
                        _this.forceUpdate();
>>>>>>> 0475a7f5
                    });
                },
                render: function render() {
                    return React.createElement(ApiComponent, _extends({
                        initialQueries: this.initialQueries
                    }, this.props));
                }
            });
        } else {
            return ApiComponent;
        }
    }

    function getArgs(func) {
        // First match everything inside the function argument parens.
        var args = func.toString().match(/\(([^)]*)\)/)[1];

<<<<<<< HEAD
            if (existingRelation) {
                var newRelation = _$1.clone(existingRelation);
=======
        // Split the arguments string into an array comma delimited.
        return args.split(',').map(function (arg) {
            // Ensure no inline comments are parsed and trim the whitespace.
            return arg.replace(/\/\*.*\*\//, '').trim();
        }).filter(function (arg) {
            // Ensure no undefined values are added.
            return arg;
        });
    }
>>>>>>> 0475a7f5

    function Queries(_ref2) {
        var element = _ref2.element,
            vars = _ref2.vars,
            propTypes = _ref2.propTypes,
            loadFromCache = _ref2.loadFromCache,
            alwaysFetch = _ref2.alwaysFetch,
            updateCache = _ref2.updateCache;

<<<<<<< HEAD
                if (newFields || fields) {
                    newRelation.fields = _$1.uniq((newFields || []).concat(fields || []));
                }
=======
        this._events = new Events(null, propTypes, element);
>>>>>>> 0475a7f5

        this._element = element;

        this.vars = vars;
        this.pendingVars = {};
        this._queryProps = {};

        this._queryPropTypes = propTypes;
        this.loadFromCache = !_.isUndefined(loadFromCache) ? loadFromCache : true;
        this.alwaysFetch = !_.isUndefined(alwaysFetch) ? alwaysFetch : true;
        this.updateCache = !_.isUndefined(updateCache) ? updateCache : true;
    }

<<<<<<< HEAD
    function isSubset(optionsA, optionsB) {
        var hasMissingFields = optionsA.fields && (_$1.difference(optionsB.fields || [], optionsA.fields || []).length || !optionsB.fields);
=======
    function findOrCreateCollection(model, fetchOptions) {
        var url = getUrl(model.prototype, fetchOptions);
        var isNew = false;
>>>>>>> 0475a7f5

        if (!collectionCache[url]) {
            collectionCache[url] = new model();
            isNew = true;
        }

        return { isNew: isNew, collection: collectionCache[url] };
    }

    function QueryFragments(_ref4) {
        var element = _ref4.element,
            props = _ref4.props,
            propTypes = _ref4.propTypes;

        this._events = new Events(props, propTypes, element);

        this._element = element;

        this._props = props;
        this._propTypes = propTypes;
    }

    function Events(props, propOptions, element) {
        this.props = props;
        this.propOptions = propOptions;
        this.element = element;
    }

<<<<<<< HEAD
        options.fields = _$1.uniq(options.fields);

        return options;
    }

    function processRelation(model, relation, path, include, fields) {
        relation = mergeFragments(_$1.clone(relation));

        if (relation.fields.length) {
            var type = model.prototype.defaults.type;
            fields[type] = (fields[type] || []).concat(relation.fields);
        }

        (relation.relations || []).forEach(function (r) {
            var newPath = path.concat(r.key);
            include.push(newPath);
            var relatedModel = _$1.find(model.prototype.relations, function (relation) {
                return r.key === relation.key;
            }).relatedModel;
            processRelation(relatedModel, r, newPath, include, fields);
        });
    }

    function eachComponents(components, iterator) {
        for (var i = 0, l = components.length; i < l; i++) {
            if (typeof components[i] === 'object') {
                for (var key in components[i]) {
                    iterator(components[i][key], i, key);
                }
            } else {
                iterator(components[i], i);
            }
        }
    }

    function filterAndFlattenComponents(components) {
        var flattened = [];
        eachComponents(components, function (Component) {
            if (Component && Component.loadProps) flattened.push(Component);
        });
        return flattened;
    }

    function _loadAsyncProps(_ref, cb) {
        var components = _ref.components,
            params = _ref.params,
            location = _ref.location,
            loadContext = _ref.loadContext;

        // flatten the multi-component routes
        var componentsArray = [];
        var propsArray = [];
        var needToLoadCounter = components.length;
        var hasCalledBack = [];

        var maybeFinish = function maybeFinish(err) {
            if (err) {
                // error occured, stop executing
                cb(err);
                return;
            }

            if (needToLoadCounter === 0) cb(null, { propsArray: propsArray, componentsArray: componentsArray });
        };

        // If there are no components we should resolve directly
        if (needToLoadCounter === 0) {
            return maybeFinish();
        }

        components.forEach(function (Component, index) {
            Component.loadProps({ params: params, location: location, loadContext: loadContext }, function (error, props) {
                if (hasCalledBack[index] && needToLoadCounter === 0) {
                    // deferred data
                    cb(error, {
                        propsArray: [props],
                        componentsArray: [Component]
                    });
                } else {
                    if (!hasCalledBack[index]) needToLoadCounter--;
                    propsArray[index] = props;
                    componentsArray[index] = Component;
                    hasCalledBack[index] = true;
                    maybeFinish(error);
                }
            });
        });
    }

    function lookupPropsForComponent(Component, propsAndComponents) {
        var componentsArray = propsAndComponents.componentsArray,
            propsArray = propsAndComponents.propsArray;

        var index = componentsArray.indexOf(Component);
        return propsArray[index];
    }

    function mergePropsAndComponents(current, changes) {
        for (var i = 0, l = changes.propsArray.length; i < l; i++) {
            var Component = changes.componentsArray[i];
            var position = current.componentsArray.indexOf(Component);
            var isNew = position === -1;

            if (isNew) {
                current.propsArray.push(changes.propsArray[i]);
                current.componentsArray.push(changes.componentsArray[i]);
            } else {
                current.propsArray[position] = changes.propsArray[i];
            }
        }
        return current;
    }

    function createElement(Component, props) {
        if (Component.loadProps) return React$1.createElement(AsyncPropsContainer, { Component: Component, routerProps: props });else return React$1.createElement(Component, props);
    }

    function hydrate(props) {
        if (typeof __ASYNC_PROPS__ !== 'undefined') return {
            propsArray: __ASYNC_PROPS__,
            componentsArray: filterAndFlattenComponents(props.components)
        };else return null;
=======
    function getRelations(options) {
        var relations = options.relations || [];
        (options.fragments || []).forEach(function (fragment) {
            relations = relations.concat(fragment.relations || []);
        });
        return _.uniq(relations, function (r) {
            return r.key;
        });
    }

    function getRelated(model, relation) {
        var r = model.getRelation(relation.key);
        return r.related;
>>>>>>> 0475a7f5
    }

    function getUrl$1(model, fetchOptions) {
        fetchOptions = fetchOptions || {};
        var urlRoot = model.urlRoot;

        if (!urlRoot) {
            throw new Error("Missing urlRoot", model);
        }
        var url = urlRoot;
        if (model instanceof Backbone.Model) {
            var id = fetchOptions.id || model.get(model.idAttribute);
            if (id) {
                url += '/' + id;
            }
        }

        var include = [];
        var fields = {};

        processRelation$1(model.model ? model.model : model.constructor, fetchOptions, [], include, fields);

        var _fetchOptions = fetchOptions,
            sort = _fetchOptions.sort,
            filter = _fetchOptions.filter,
            page = _fetchOptions.page;

        var params = [];

        if (include.length) {
            var includes = _.sortBy(_.uniq(include.map(function (include) {
                return include.join('.');
            })), _.identity);
            params.push('include=' + includes.join(','));
        }

        _.each(_.sortBy(_.keys(fields), _.identity), function (type) {
            var typeFields = _.sortBy(_.uniq(fields[type]), _.identity);
            params.push('fields[' + type + ']=' + typeFields.join(','));
        });

        if (sort) {
            params.push('sort=' + sort);
        }

        if (filter) {
            if (typeof filter === "object") {
                _.each(_.sortBy(_.keys(filter), _.identity), function (key) {
                    var keyVal = filter[key];
                    params.push('filter[' + key + ']=' + keyVal);
                });
            } else {
                params.push('filter=' + filter);
            }
        }

        if (page) {
            if (typeof page === "object") {
                _.each(_.sortBy(_.keys(page), _.identity), function (key) {
                    var keyVal = page[key];
                    params.push('page[' + key + ']=' + keyVal);
                });
            } else {
                params.push('page=' + page);
            }
        }

        if (params.length) {
            url += '?' + params.join('&');
        }

        return url;
    }

    function updateCacheInformation(model, fetchOptions) {
        if (model instanceof Backbone.Collection) {
            model.forEach(function (model) {
                updateCacheInformation(model, fetchOptions);
            });
            return;
        } else {
            var cachedFieldsAndRelations = model.cachedFieldsAndRelations;

            var _ref5 = cachedFieldsAndRelations || {},
                fields = _ref5.fields,
                relations = _ref5.relations;

            var fetchFields = fetchOptions.fields,
                fetchRelations = fetchOptions.relations;

            var newCachedFields = void 0;
            if (cachedFieldsAndRelations) {
                newCachedFields = !(fetchFields && fields) ? null : _.unique(fields.concat(fetchFields));
            } else {
                newCachedFields = fetchFields;
            }

            model.cachedFieldsAndRelations = {
                fields: newCachedFields,
                relations: mergeRelationLists(relations || [], fetchRelations || [])
            };
        }

        if (fetchOptions.relations) {
            _.each(model.attributes, function (value, key) {
                if (value instanceof Backbone.Collection || value instanceof Backbone.RelationalModel) {
                    var relation = fetchOptions.relations.find(function (relation) {
                        return relation.key === key;
                    });
                    if (relation) {
                        updateCacheInformation(value, relation);
                    }
                }
            });
        }
    }

    function mergeRelationLists(a, b) {
        var result = a.slice(0);

        b.forEach(function (relation) {
            var existingRelation = result.find(function (r) {
                return r.key === relation.key;
            });

<<<<<<< HEAD
    function withJsonApi$1(options, WrappedComponent) {
        var componentQueries = options.queries || {};
        var componentFragments = options.fragments || {};
        var initialVars = options.initialVars;
        var getInitialVars = options.getInitialVars;
=======
            if (existingRelation) {
                var newRelation = _.clone(existingRelation);
>>>>>>> 0475a7f5

                var fields = relation.fields,
                    relations = relation.relations;
                var newFields = newRelation.fields,
                    newRelations = newRelation.relations;

                if (newFields || fields) {
                    newRelation.fields = _.uniq((newFields || []).concat(fields || []));
                }

<<<<<<< HEAD
        var firstQuery = _.first(_.values(componentQueries));
        var isStandalone = firstQuery && getArgs$1(firstQuery).indexOf("props") !== -1;
        var innerDisplayNameType = isStandalone ? 'withJsonApi' : 'withJsonApiInner';

        var ApiComponent = createReactClass({
            displayName: displayName ? innerDisplayNameType + '(' + displayName + ')' : undefined,
=======
                if (newRelations || relations) {
                    newRelation.relations = mergeRelationLists(newRelations || [], relations || []);
                }

                result[result.indexOf(existingRelation)] = newRelation;
            } else {
                result.push(relation);
            }
        });
>>>>>>> 0475a7f5

        return result;
    }

<<<<<<< HEAD
            statics: {
                loadProps: function loadProps(_ref, cb) {
                    var params = _ref.params,
                        location = _ref.location,
                        loadContext = _ref.loadContext,
                        props = _ref.props;

                    var queries = new Queries$1({
                        element: null,
                        vars: getVars(),
                        propTypes: componentQueries
                    });
=======
    function isSubset(optionsA, optionsB) {
        var hasMissingFields = optionsA.fields && (_.difference(optionsB.fields || [], optionsA.fields || []).length || !optionsB.fields);

        if (hasMissingFields) {
            return false;
        }
>>>>>>> 0475a7f5

        var relationsA = optionsA.relations || [];

        (optionsB.relations || []).forEach(function (relation) {
            var matchingRelation = relationsA.find(function (r) {
                return r.key === relation.key;
            });
            if (!matchingRelation) {
                return false;
            }
            if (!isSubset(matchingRelation, relation)) {
                return false;
            }
        });

        return true;
    }

    function mergeFragments(options) {
        (options.fragments || []).forEach(function (fragment) {
            if (fragment.fields) {
                options.fields = (options.fields || []).concat(fragment.fields);
            }

<<<<<<< HEAD
                if (hasFragmentProps && !_.isMatch(this.fragmentProps, fragmentProps)) {
                    this.fragmentProps = fragmentProps;
                    if (this.fragments) {
                        this.fragments._events._removeHandlers();
                    }
                    this.fragments = new QueryFragments$1({
                        element: this,
                        props: fragmentProps,
                        propTypes: componentFragments
                    });
                    this.fragments._events._addHandlers();
                }
            },
            componentWillUnmount: function componentWillUnmount() {
                if (this.queries) {
                    this.queries._events._removeHandlers();
                }
                if (this.fragments) {
                    this.fragments._events._removeHandlers();
                }
            },
            render: function render() {
                return React.createElement(WrappedComponent, _extends({}, this.props, this.queries ? { queries: this.queries } : {}, this.queries ? this.queries._queryProps : {}, this.fragments ? this.fragments._props : {}));
            }
        });

        if (isStandalone) {
            return createReactClass({
                displayName: displayName ? 'withJsonApi(' + displayName + ')' : undefined,

                componentWillMount: function componentWillMount() {
                    this.initialQueries = null;
                    this.componentWillReceiveProps(this.props);
                },
                componentWillReceiveProps: function componentWillReceiveProps(nextProps) {
                    var _this3 = this;

                    ApiComponent.loadProps({ props: nextProps }, function (error, props) {
                        _this3.initialQueries = props.initialQueries;
                        _this3.forceUpdate();
                    });
                },
                render: function render() {
                    return React.createElement(ApiComponent, _extends({
                        initialQueries: this.initialQueries
                    }, this.props));
                }
            });
        } else {
            return ApiComponent;
=======
            if (fragment.relations) {
                options.relations = mergeRelationLists(options.relations || [], fragment.relations);
            }
        });

        if (options.relations) {
            options.relations = options.relations.map(mergeFragments);
        }

        options.fields = _.uniq(options.fields);

        return options;
    }

    function processRelation(model, relation, path, include, fields) {
        relation = mergeFragments(_.clone(relation));

        if (relation.fields.length) {
            var type = model.prototype.defaults.type;
            fields[type] = (fields[type] || []).concat(relation.fields);
>>>>>>> 0475a7f5
        }

        (relation.relations || []).forEach(function (r) {
            var newPath = path.concat(r.key);
            include.push(newPath);
            var relatedModel = _.find(model.prototype.relations, function (relation) {
                return r.key === relation.key;
            }).relatedModel;
            processRelation(relatedModel, r, newPath, include, fields);
        });
    }

<<<<<<< HEAD
    function Events$1(props, propOptions, element) {
        this.props = props;
        this.propOptions = propOptions;
        this.element = element;
    }

    function QueryFragments$1(_ref2) {
        var element = _ref2.element,
            props = _ref2.props,
            propTypes = _ref2.propTypes;

        this._events = new Events$1(props, propTypes, element);
=======
    function eachComponents(components, iterator) {
        for (var i = 0, l = components.length; i < l; i++) {
            if (typeof components[i] === 'object') {
                for (var key in components[i]) {
                    iterator(components[i][key], i, key);
                }
            } else {
                iterator(components[i], i);
            }
        }
    }

    function filterAndFlattenComponents(components) {
        var flattened = [];
        eachComponents(components, function (Component) {
            if (Component && Component.loadProps) flattened.push(Component);
        });
        return flattened;
    }

    function _loadAsyncProps(_ref, cb) {
        var components = _ref.components,
            params = _ref.params,
            location = _ref.location,
            loadContext = _ref.loadContext;
>>>>>>> 0475a7f5

        // flatten the multi-component routes
        var componentsArray = [];
        var propsArray = [];
        var needToLoadCounter = components.length;
        var hasCalledBack = [];

        var maybeFinish = function maybeFinish(err) {
            if (err) {
                // error occured, stop executing
                cb(err);
                return;
            }

<<<<<<< HEAD
    function Queries$1(_ref3) {
        var element = _ref3.element,
            vars = _ref3.vars,
            propTypes = _ref3.propTypes,
            loadFromCache = _ref3.loadFromCache,
            alwaysFetch = _ref3.alwaysFetch,
            updateCache = _ref3.updateCache;

        this._events = new Events$1(null, propTypes, element);
=======
            if (needToLoadCounter === 0) cb(null, { propsArray: propsArray, componentsArray: componentsArray });
        };

        // If there are no components we should resolve directly
        if (needToLoadCounter === 0) {
            return maybeFinish();
        }
>>>>>>> 0475a7f5

        components.forEach(function (Component, index) {
            Component.loadProps({ params: params, location: location, loadContext: loadContext }, function (error, props) {
                if (hasCalledBack[index] && needToLoadCounter === 0) {
                    // deferred data
                    cb(error, {
                        propsArray: [props],
                        componentsArray: [Component]
                    });
                } else {
                    if (!hasCalledBack[index]) needToLoadCounter--;
                    propsArray[index] = props;
                    componentsArray[index] = Component;
                    hasCalledBack[index] = true;
                    maybeFinish(error);
                }
            });
        });
    }

    function lookupPropsForComponent(Component, propsAndComponents) {
        var componentsArray = propsAndComponents.componentsArray,
            propsArray = propsAndComponents.propsArray;

<<<<<<< HEAD
        this._queryPropTypes = propTypes;
        this.loadFromCache = !_.isUndefined(loadFromCache) ? loadFromCache : true;
        this.alwaysFetch = !_.isUndefined(alwaysFetch) ? alwaysFetch : true;
        this.updateCache = !_.isUndefined(updateCache) ? updateCache : true;

        this._addedHandlers = false;
    }

    function findOrCreateCollection$1(model, fetchOptions) {
        var url = getUrl$1(model.prototype, fetchOptions);
        var isNew = false;

        if (!collectionCache$1[url]) {
            collectionCache$1[url] = new model();
            isNew = true;
        }

        return { isNew: isNew, collection: collectionCache$1[url] };
    }

    function getArgs$1(func) {
        // First match everything inside the function argument parens.
        var args = func.toString().match(/\(([^)]*)\)/)[1];
=======
        var index = componentsArray.indexOf(Component);
        return propsArray[index];
    }

    function mergePropsAndComponents(current, changes) {
        for (var i = 0, l = changes.propsArray.length; i < l; i++) {
            var Component = changes.componentsArray[i];
            var position = current.componentsArray.indexOf(Component);
            var isNew = position === -1;

            if (isNew) {
                current.propsArray.push(changes.propsArray[i]);
                current.componentsArray.push(changes.componentsArray[i]);
            } else {
                current.propsArray[position] = changes.propsArray[i];
            }
        }
        return current;
    }

    function createElement(Component, props) {
        if (Component.loadProps) return React.createElement(AsyncPropsContainer, { Component: Component, routerProps: props });else return React.createElement(Component, props);
    }
>>>>>>> 0475a7f5

    function hydrate(props) {
        if (typeof __ASYNC_PROPS__ !== 'undefined') return {
            propsArray: __ASYNC_PROPS__,
            componentsArray: filterAndFlattenComponents(props.components)
        };else return null;
    }

    return {
        setters: [function (_c) {
            Backbone$1 = _c.default;
        }, function (_d2) {}, function (_e2) {
            _$1 = _e2.default;
        }, function (_2) {
<<<<<<< HEAD
            React$1 = _2.default;
        }, function (_3) {
            createReactClass$1 = _3.default;
        }, function (_b) {
            PropTypes$1 = _b.default;
=======
            React = _2.default;
        }, function (_3) {
            createReactClass = _3.default;
        }, function (_b) {
            PropTypes = _b.default;
>>>>>>> 0475a7f5
        }, function (_f) {
            RouterContext = _f.default;
        }, function (_4) {
            computeChangedRoutes = _4.default;
        }],
        execute: function () {
            _defineProperty = function (obj, key, value) {
                if (key in obj) {
                    Object.defineProperty(obj, key, {
                        value: value,
                        enumerable: true,
                        configurable: true,
                        writable: true
                    });
                } else {
                    obj[key] = value;
                }

                return obj;
            };

            _extends = Object.assign || function (target) {
                for (var i = 1; i < arguments.length; i++) {
                    var source = arguments[i];

                    for (var key in source) {
                        if (Object.prototype.hasOwnProperty.call(source, key)) {
                            target[key] = source[key];
                        }
                    }
                }

                return target;
            };

            _slicedToArray = function () {
                function sliceIterator(arr, i) {
                    var _arr = [];
                    var _n = true;
                    var _d = false;
                    var _e = undefined;

                    try {
                        for (var _i = arr[Symbol.iterator](), _s; !(_n = (_s = _i.next()).done); _n = true) {
                            _arr.push(_s.value);

                            if (i && _arr.length === i) break;
                        }
                    } catch (err) {
                        _d = true;
                        _e = err;
                    } finally {
                        try {
                            if (!_n && _i["return"]) _i["return"]();
                        } finally {
                            if (_d) throw _e;
                        }
                    }

                    return _arr;
                }

                return function (arr, i) {
                    if (Array.isArray(arr)) {
                        return arr;
                    } else if (Symbol.iterator in Object(arr)) {
                        return sliceIterator(arr, i);
                    } else {
                        throw new TypeError("Invalid attempt to destructure non-iterable instance");
                    }
                };
            }();

            _extend = Backbone$1.RelationalModel.extend;

            Backbone$1.RelationalModel.extend = function (protoProps, classProps) {
                var ret = _extend.call(this, protoProps, classProps);

                if (protoProps.defaults && protoProps.defaults.type) {
                    Backbone$1.modelFactory.registerModel(ret);
                }

                return ret;
            };

            ModelFactory = function ModelFactory() {
                this.registeredModels = {};
            };

            ModelFactory.prototype.registerModel = function (model) {
                this.registeredModels[model.prototype.defaults.type] = model;
            };

            ModelFactory.prototype.findOrCreate = function (data, options) {
                if (this.registeredModels[data.type]) {
                    var model = this.registeredModels[data.type].findOrCreate(data, _extends({
                        parse: true
                    }, options));

                    return model;
                }
            };

            ModelFactory.prototype.createFromArray = function (items, options) {
                _$1.each(items, function (item) {
                    this.findOrCreate(item, options);
                }, this);
            };

            Backbone$1.modelFactory = new ModelFactory();

            Backbone$1.Collection.prototype.parse = function (response, options) {
                if (!response) return;

                if (response.included) Backbone$1.modelFactory.createFromArray(response.included, options);

                if (response.meta && this.handleMeta) this.handleMeta(response.meta);

                if (!response.data) {
                    return response;
                }

                return response.data;
            };

            Backbone$1.RelationalModel.prototype.parse = function (response, options) {
                if (!response) return;

                if (response.included) Backbone$1.modelFactory.createFromArray(response.included);

                if (response.data) {
                    response = response.data;
                }

                if (response.meta && this.handleMeta) this.handleMeta(response.meta);

                var data = response.attributes || {};
                data.id = response.id;

                var simplifiedRelations = void 0;
                if (response.relationships) {
                    simplifiedRelations = _$1.mapObject(response.relationships, function (value) {
                        return value.data;
                    });
                }

                var _$chain$pairs$partiti = _$1.chain(this.attributes).pairs().partition(function (_ref) {
                    var _ref2 = _slicedToArray(_ref, 2),
                        key = _ref2[0],
                        value = _ref2[1];

                    return value instanceof Backbone$1.Model || value instanceof Backbone$1.Collection;
                }).map(function (val) {
                    return _$1.object(val);
                }).value(),
                    _$chain$pairs$partiti2 = _slicedToArray(_$chain$pairs$partiti, 2),
                    existingRelations = _$chain$pairs$partiti2[0],
                    existingFields = _$chain$pairs$partiti2[1];

                var newFields = _$1.extend({}, existingFields, data);
                var fetchOptions = options.fetchOptions || this.fetchOptions;

                var relations = mergeRelations(existingRelations, simplifiedRelations, fetchOptions);

                return _$1.extend({}, newFields, relations);
            };Backbone$1.RelationalModel.prototype.set = function (key, value, options) {
                Backbone$1.Relational.eventQueue.block();

                // Duplicate backbone's behavior to allow separate key/value parameters, instead of a single 'attributes' object
                var attributes, result;

                if (_$1.isObject(key) || key == null) {
                    attributes = key;
                    options = value;
                } else {
                    attributes = {};
                    attributes[key] = value;
                }

                try {
                    var id = this.id,
                        newId = attributes && this.idAttribute in attributes && attributes[this.idAttribute];

                    // Check if we're not setting a duplicate id before actually calling `set`.
                    Backbone$1.Relational.store.checkId(this, newId);

                    result = Backbone$1.Model.prototype.set.apply(this, arguments);

                    // Ideal place to set up relations, if this is the first time we're here for this model
                    // Change required to work.
                    {
                        //if ( !this._isInitialized && !this.isLocked() ) {
                        this.constructor.initializeModelHierarchy();

                        // Only register models that have an id. A model will be registered when/if it gets an id later on.
                        if (newId || newId === 0) {
                            Backbone$1.Relational.store.register(this);
                        }

                        this.initializeRelations(options);
                    }

                    if (attributes) {
                        this.updateRelations(attributes, options);
                    }
                } finally {
                    // Try to run the global queue holding external events
                    Backbone$1.Relational.eventQueue.unblock();
                }

                return result;
            };Object.assign(Queries.prototype, {
                getCacheOption: function getCacheOption(options, name) {
                    var option = options[name];
                    var thisVal = this[name];

                    return !_$1.isUndefined(option) ? option : !_$1.isUndefined(thisVal) ? thisVal : true;
                },

                /**
                 * Set the current vars to `vars` and trigger a re-fetch.  Once fetching is
                 * initiated, the component will re-render with the previous vars as
                 * queries.vars and the current vars as queries.pendingVars.
                 */
                setVars: function setVars(vars) {
                    this.pendingVars = Object.assign({}, this.vars, vars);
                    this._fetch(this._element.props);
                },
                _fetch: function _fetch(_ref3) {
                    var _this2 = this;

                    var params = _ref3.params,
                        location = _ref3.location,
                        loadContext = _ref3.loadContext,
                        props = _ref3.props;

                    var keys = Object.keys(this._queryPropTypes);

                    if (!keys.length) {
                        return Promise.resolve();
                    }

                    var fetchingProps = {};

                    this.fetching = true;

                    if (this._events.props) {
                        this._events._removeHandlers();
                    }

                    var propOptions = {};
                    this.hasErrors = false;

                    var promise = Promise.all(keys.map(function (key) {
                        return new Promise(function (resolve) {
                            var query = _this2._queryPropTypes[key];
                            var options = propOptions[key] = mergeFragments(getArgs(query).indexOf("props") !== -1 ? query(props, _this2.pendingVars) : query(params, location.query, _this2.pendingVars));

                            var model = options.model;
                            var instance = void 0,
                                isNew = void 0;

                            if (model.prototype.model) {
                                if (_this2.getCacheOption(options, 'updateCache')) {
                                    var _findOrCreateCollecti = findOrCreateCollection(model, options);

                                    instance = _findOrCreateCollecti.collection;
                                    isNew = _findOrCreateCollecti.isNew;
                                } else {
                                    instance = new model();
                                    instance.fetchOptions = options;
                                    isNew = true;
                                }
                            } else {
                                instance = model.findOrCreate(_defineProperty({}, model.prototype.idAttribute, options.id));
                            }

                            instance._isInitialized = false;
                            fetchingProps[key] = instance;

                            var loadedFromCache = false;

                            if (_this2.getCacheOption(options, 'loadFromCache')) {
                                if (instance instanceof Backbone$1.Collection) {
                                    if (!isNew) {
                                        loadedFromCache = true;
                                        resolve();
                                    }
                                } else {
                                    var cachedFieldsAndRelations = instance.cachedFieldsAndRelations;

                                    if (cachedFieldsAndRelations && isSubset(cachedFieldsAndRelations, options)) {
                                        loadedFromCache = true;
                                        resolve();
                                    }
                                }
                            }

                            var existingFetchPromise = instance.fetchPromise;

                            if (existingFetchPromise) {
                                existingFetchPromise.then(function () {
                                    resolve();
                                }).catch(function () {
                                    resolve();
                                });
                            } else {
                                if (loadedFromCache && !_this2.getCacheOption(options, 'alwaysFetch')) {
                                    return;
                                }

                                instance.fetchOptions = options;

                                var fetchPromise = instance.fetch();

                                instance.fetchPromise = fetchPromise;

                                fetchPromise.catch(function () {
                                    _this2.hasErrors = true;
                                    instance.fetchPromise = null;
                                    resolve();
                                }).then(function () {
                                    instance.fetchPromise = null;
                                    resolve();
                                });
                            }
                        });
                    }));

                    promise.then(function () {
                        var isAlreadyLoaded = _this2._events.props;
                        _this2._queryProps = fetchingProps;
                        _this2._events.propOptions = propOptions;
                        _this2._events.props = _this2._queryProps;

                        _this2.vars = _this2.pendingVars;
                        _this2.pendingVars = null;
                        _this2.fetching = false;

                        if (isAlreadyLoaded) {
                            _this2._events._addHandlers();
                            _this2._element.forceUpdate();
                        }
                    });

                    return promise;
                }
            });

            collectionCache = {};
            Object.assign(Events.prototype, {
                _addHandlers: function _addHandlers() {
                    var _this3 = this;

                    Object.keys(this.props).forEach(function (key) {
                        var options = _this3.propOptions[key];

                        _this3.props[key].bindRelationEvents(_this3.forceUpdate, _this3.element, options);
                    });
                },
                _removeHandlers: function _removeHandlers() {
                    var _this4 = this;

                    Object.keys(this.props).forEach(function (key) {
                        _this4.props[key].unbindRelationEvents(_this4.element, _this4.propOptions[key]);
                    });
                },
                forceUpdate: function forceUpdate() {
                    if (this.element) {
                        this.element.forceUpdate();
                    }
                }
            });

            modelEvents = 'change invalid error request sync';
            collectionEvents = 'update reset sort error request sync';


            Backbone$1.Collection.prototype.bindRelationEvents = function (callback, context, options) {
                this.on(collectionEvents, callback, context);
                this.models.forEach(function (model) {
                    model.bindRelationEvents(callback, context, options);
                });

                this.on('add', function (model) {
                    model.bindRelationEvents(callback, context, options);
                }, context);

                this.on('remove', function (model) {
                    model.unbindRelationEvents(context, options);
                }, context);
            };

            Backbone$1.RelationalModel.prototype.bindRelationEvents = function (callback, context, options) {
                var _this5 = this;

                var relations = getRelations(options);

                this.on(modelEvents, callback, context);

                relations.forEach(function (relation) {
                    var related = getRelated(_this5, relation);
                    related.bindRelationEvents(callback, context, relation);
                });
            };

            Backbone$1.Collection.prototype.unbindRelationEvents = function (context, options) {
                this.models.forEach(function (model) {
                    model.unbindRelationEvents(context, options);
                });

                this.off(null, null, context);
            };

            Backbone$1.RelationalModel.prototype.unbindRelationEvents = function (context, options) {
                var _this6 = this;

                this.off(null, null, context);

                var relations = getRelations(options);

                relations.forEach(function (relation) {
                    var related = getRelated(_this6, relation);
                    related.unbindRelationEvents(context, relation);
                });
            };BackboneSync = Backbone$1.sync;


            Backbone$1.sync = function (method, model, options) {
                var fetchOptions = model.fetchOptions;

                if (!options.url) {
                    options.url = getUrl(model, fetchOptions);
                }

                return new Promise(function (resolve, reject) {
                    model.syncing = true;

                    model.pendingFetchOptions = fetchOptions;

                    BackboneSync(method, model, options).done(function (data, textStatus) {
                        model.error = null;

                        model.lastFetchOptions = fetchOptions;
                        model.pendingFetchOptions = null;

                        updateCacheInformation(model, mergeFragments(fetchOptions));

<<<<<<< HEAD
=======
                    if (attributes) {
                        this.updateRelations(attributes, options);
                    }
                } finally {
                    // Try to run the global queue holding external events
                    Backbone.Relational.eventQueue.unblock();
                }

                return result;
            };Object.assign(Queries.prototype, {
                getCacheOption: function getCacheOption(options, name) {
                    var option = options[name];
                    var thisVal = this[name];

                    return !_.isUndefined(option) ? option : !_.isUndefined(thisVal) ? thisVal : true;
                },

                /**
                 * Set the current vars to `vars` and trigger a re-fetch.  Once fetching is
                 * initiated, the component will re-render with the previous vars as
                 * queries.vars and the current vars as queries.pendingVars.
                 */
                setVars: function setVars(vars) {
                    this.pendingVars = Object.assign({}, this.vars, vars);
                    this._fetch(this._element.props);
                },
                _fetch: function _fetch(_ref3) {
                    var _this2 = this;

                    var params = _ref3.params,
                        location = _ref3.location,
                        loadContext = _ref3.loadContext,
                        props = _ref3.props;

                    var keys = Object.keys(this._queryPropTypes);

                    if (!keys.length) {
                        return Promise.resolve();
                    }

                    var fetchingProps = {};

                    this.fetching = true;

                    if (this._events.props) {
                        this._events._removeHandlers();
                    }

                    var propOptions = {};
                    this.hasErrors = false;

                    var promise = Promise.all(keys.map(function (key) {
                        return new Promise(function (resolve) {
                            var query = _this2._queryPropTypes[key];
                            var options = propOptions[key] = mergeFragments(getArgs(query).indexOf("props") !== -1 ? query(props, _this2.pendingVars) : query(params, location.query, _this2.pendingVars));

                            var model = options.model;
                            var instance = void 0,
                                isNew = void 0;

                            if (model.prototype.model) {
                                if (_this2.getCacheOption(options, 'updateCache')) {
                                    var _findOrCreateCollecti = findOrCreateCollection(model, options);

                                    instance = _findOrCreateCollecti.collection;
                                    isNew = _findOrCreateCollecti.isNew;
                                } else {
                                    instance = new model();
                                    instance.fetchOptions = options;
                                    isNew = true;
                                }
                            } else {
                                instance = model.findOrCreate(_defineProperty({}, model.prototype.idAttribute, options.id));
                            }

                            instance._isInitialized = false;
                            fetchingProps[key] = instance;

                            var loadedFromCache = false;

                            if (_this2.getCacheOption(options, 'loadFromCache')) {
                                if (instance instanceof Backbone.Collection) {
                                    if (!isNew) {
                                        loadedFromCache = true;
                                        resolve();
                                    }
                                } else {
                                    var cachedFieldsAndRelations = instance.cachedFieldsAndRelations;

                                    if (cachedFieldsAndRelations && isSubset(cachedFieldsAndRelations, options)) {
                                        loadedFromCache = true;
                                        resolve();
                                    }
                                }
                            }

                            var existingFetchPromise = instance.fetchPromise;

                            if (existingFetchPromise) {
                                existingFetchPromise.then(function () {
                                    resolve();
                                }).catch(function () {
                                    resolve();
                                });
                            } else {
                                if (loadedFromCache && !_this2.getCacheOption(options, 'alwaysFetch')) {
                                    return;
                                }

                                instance.fetchOptions = options;

                                var fetchPromise = instance.fetch();

                                instance.fetchPromise = fetchPromise;

                                fetchPromise.catch(function () {
                                    _this2.hasErrors = true;
                                    instance.fetchPromise = null;
                                    resolve();
                                }).then(function () {
                                    instance.fetchPromise = null;
                                    resolve();
                                });
                            }
                        });
                    }));

                    promise.then(function () {
                        var isAlreadyLoaded = _this2._events.props;
                        _this2._queryProps = fetchingProps;
                        _this2._events.propOptions = propOptions;
                        _this2._events.props = _this2._queryProps;

                        _this2.vars = _this2.pendingVars;
                        _this2.pendingVars = null;
                        _this2.fetching = false;

                        if (isAlreadyLoaded) {
                            _this2._events._addHandlers();
                            _this2._element.forceUpdate();
                        }
                    });

                    return promise;
                }
            });

            collectionCache = {};
            Object.assign(Events.prototype, {
                _addHandlers: function _addHandlers() {
                    var _this3 = this;

                    Object.keys(this.props).forEach(function (key) {
                        var options = _this3.propOptions[key];

                        _this3.props[key].bindRelationEvents(_this3.forceUpdate, _this3.element, options);
                    });
                },
                _removeHandlers: function _removeHandlers() {
                    var _this4 = this;

                    Object.keys(this.props).forEach(function (key) {
                        _this4.props[key].unbindRelationEvents(_this4.element, _this4.propOptions[key]);
                    });
                },
                forceUpdate: function forceUpdate() {
                    if (this.element) {
                        this.element.forceUpdate();
                    }
                }
            });

            modelEvents = 'change invalid error request sync';
            collectionEvents = 'update reset sort error request sync';


            Backbone.Collection.prototype.bindRelationEvents = function (callback, context, options) {
                this.on(collectionEvents, callback, context);
                this.models.forEach(function (model) {
                    model.bindRelationEvents(callback, context, options);
                });

                this.on('add', function (model) {
                    model.bindRelationEvents(callback, context, options);
                }, context);

                this.on('remove', function (model) {
                    model.unbindRelationEvents(context, options);
                }, context);
            };

            Backbone.RelationalModel.prototype.bindRelationEvents = function (callback, context, options) {
                var _this5 = this;

                var relations = getRelations(options);

                this.on(modelEvents, callback, context);

                relations.forEach(function (relation) {
                    var related = getRelated(_this5, relation);
                    related.bindRelationEvents(callback, context, relation);
                });
            };

            Backbone.Collection.prototype.unbindRelationEvents = function (context, options) {
                this.models.forEach(function (model) {
                    model.unbindRelationEvents(context, options);
                });

                this.off(null, null, context);
            };

            Backbone.RelationalModel.prototype.unbindRelationEvents = function (context, options) {
                var _this6 = this;

                this.off(null, null, context);

                var relations = getRelations(options);

                relations.forEach(function (relation) {
                    var related = getRelated(_this6, relation);
                    related.unbindRelationEvents(context, relation);
                });
            };BackboneSync = Backbone.sync;


            Backbone.sync = function (method, model, options) {
                var fetchOptions = model.fetchOptions;

                if (!options.url) {
                    options.url = getUrl(model, fetchOptions);
                }

                return new Promise(function (resolve, reject) {
                    model.syncing = true;

                    model.pendingFetchOptions = fetchOptions;

                    BackboneSync(method, model, options).done(function (data, textStatus) {
                        model.error = null;

                        model.lastFetchOptions = fetchOptions;
                        model.pendingFetchOptions = null;

                        updateCacheInformation(model, mergeFragments(fetchOptions));

>>>>>>> 0475a7f5
                        resolve(model);
                    }).fail(function (jqXhr, textStatus, errorThrown) {
                        model.error = errorThrown;

                        if (options.allowFail) {
                            reject(model);
                        } else {
                            resolve(model);
                        }
                    }).always(function () {
                        model.syncing = false;
                        // Required to ensure handlers see attributes set above.
                        model.trigger('change');
                    });
                });
            };
            _objectWithoutProperties = function (obj, keys) {
                var target = {};

                for (var i in obj) {
                    if (keys.indexOf(i) >= 0) continue;
                    if (!Object.prototype.hasOwnProperty.call(obj, i)) continue;
                    target[i] = obj[i];
                }

                return target;
            };

            array = PropTypes$1.array;
            func = PropTypes$1.func;
            object = PropTypes$1.object;
            AsyncPropsContainer = createReactClass$1({

                propTypes: {
                    Component: func.isRequired,
                    routerProps: object.isRequired
                },

                contextTypes: {
                    asyncProps: object.isRequired
                },

                render: function render() {
                    var _props = this.props,
                        Component = _props.Component,
                        routerProps = _props.routerProps,
                        props = _objectWithoutProperties(_props, ['Component', 'routerProps']);

                    var _context$asyncProps = this.context.asyncProps,
                        propsAndComponents = _context$asyncProps.propsAndComponents,
                        loading = _context$asyncProps.loading,
                        reloadComponent = _context$asyncProps.reloadComponent;

                    var asyncProps = lookupPropsForComponent(Component, propsAndComponents);
                    var reload = function reload() {
                        return reloadComponent(Component);
                    };
                    return React$1.createElement(Component, _extends({}, props, routerProps, asyncProps, {
                        reloadAsyncProps: reload,
                        loading: loading
                    }));
                }
            });

            _export('AsyncProps', AsyncProps = createReactClass$1({

                childContextTypes: {
                    asyncProps: object
                },

                propTypes: {
                    loadContext: object,
                    components: array.isRequired,
                    params: object.isRequired,
                    location: object.isRequired,
                    onError: func.isRequired,
                    renderLoading: func.isRequired,

                    // server rendering
                    propsArray: array,
                    componentsArray: array
                },

                getDefaultProps: function getDefaultProps() {
                    return {
                        onError: function onError(err) {
                            throw err;
                        },
                        renderLoading: function renderLoading() {
                            return null;
                        },
                        render: function render(props) {
                            return React$1.createElement(RouterContext, _extends({}, props, { createElement: createElement }));
                        }
                    };
                },
                getInitialState: function getInitialState() {
                    var _props2 = this.props,
                        propsArray = _props2.propsArray,
                        componentsArray = _props2.componentsArray;

                    var isServerRender = propsArray && componentsArray;
                    return {
                        loading: false,
                        prevProps: null,
                        propsAndComponents: isServerRender ? { propsArray: propsArray, componentsArray: componentsArray } : hydrate(this.props)
                    };
                },
                getChildContext: function getChildContext() {
                    var _this = this;

                    var _state = this.state,
                        loading = _state.loading,
                        propsAndComponents = _state.propsAndComponents;

                    return {
                        asyncProps: {
                            loading: loading,
                            propsAndComponents: propsAndComponents,
                            reloadComponent: function reloadComponent(Component) {
                                _this.reloadComponent(Component);
                            }
                        }
                    };
                },
                componentDidMount: function componentDidMount() {
                    var wasHydrated = this.state.propsAndComponents !== null;
                    if (!wasHydrated) {
                        var _props3 = this.props,
                            components = _props3.components,
                            params = _props3.params,
                            location = _props3.location;

                        this.loadAsyncProps(components, params, location);
                    }
                },
                componentWillReceiveProps: function componentWillReceiveProps(nextProps) {
                    if (nextProps.location === this.props.location) return;

                    var _computeChangedRoutes = computeChangedRoutes({ routes: this.props.routes, params: this.props.params }, { routes: nextProps.routes, params: nextProps.params }),
                        enterRoutes = _computeChangedRoutes.enterRoutes;

                    var indexDiff = nextProps.components.length - enterRoutes.length;
                    var components = [];
                    for (var i = 0, l = enterRoutes.length; i < l; i++) {
                        components.push(nextProps.components[indexDiff + i]);
                    }this.loadAsyncProps(filterAndFlattenComponents(components), nextProps.params, nextProps.location);
                },
                handleError: function handleError(cb) {
                    var _this2 = this;

                    return function (err) {
                        for (var _len = arguments.length, args = Array(_len > 1 ? _len - 1 : 0), _key = 1; _key < _len; _key++) {
                            args[_key - 1] = arguments[_key];
                        }

                        if (err && _this2.props.onError) _this2.props.onError(err);else cb.apply(undefined, [null].concat(args));
                    };
                },
                componentWillUnmount: function componentWillUnmount() {
                    this._unmounted = true;
                },
                loadAsyncProps: function loadAsyncProps(components, params, location, options) {
                    var _this3 = this;

                    var loadContext = this.props.loadContext;

                    this.setState({
                        loading: true,
                        prevProps: this.props
                    }, function () {
                        _loadAsyncProps({
                            components: filterAndFlattenComponents(components),
                            params: params,
                            location: location,
                            loadContext: loadContext
                        }, _this3.handleError(function (err, propsAndComponents) {
                            var reloading = options && options.reload;
                            var didNotChangeRoutes = _this3.props.location === location;
                            // FIXME: next line has potential (rare) race conditions I think. If
                            // somebody calls reloadAsyncProps, changes location, then changes
                            // location again before its done and state gets out of whack (Rx folks
                            // are like "LOL FLAT MAP LATEST NEWB"). Will revisit later.
                            if ((reloading || didNotChangeRoutes) && !_this3._unmounted) {
                                if (_this3.state.propsAndComponents) {
                                    propsAndComponents = mergePropsAndComponents(_this3.state.propsAndComponents, propsAndComponents);
                                }
                                _this3.setState({
                                    loading: false,
                                    propsAndComponents: propsAndComponents,
                                    prevProps: null
                                });
                            }
                        }));
                    });
                },
                reloadComponent: function reloadComponent(Component) {
                    var params = this.props.params;

                    this.loadAsyncProps([Component], params, null, { reload: true });
                },
                render: function render() {
                    var propsAndComponents = this.state.propsAndComponents;

                    if (!propsAndComponents) {
                        return this.props.renderLoading();
                    } else {
                        var props = this.state.loading ? this.state.prevProps : this.props;
                        return this.props.render(props);
                    }
                }
            }));

<<<<<<< HEAD
            // Monkey-patch to fix an apparent bug.
            Backbone.RelationalModel.prototype.set = function (key, value, options) {
                Backbone.Relational.eventQueue.block();

                // Duplicate backbone's behavior to allow separate key/value parameters, instead of a single 'attributes' object
                var attributes, result;

                if (_.isObject(key) || key == null) {
                    attributes = key;
                    options = value;
                } else {
                    attributes = {};
                    attributes[key] = value;
                }

                try {
                    var id = this.id,
                        newId = attributes && this.idAttribute in attributes && attributes[this.idAttribute];

                    // Check if we're not setting a duplicate id before actually calling `set`.
                    Backbone.Relational.store.checkId(this, newId);

                    result = Backbone.Model.prototype.set.apply(this, arguments);

                    // Ideal place to set up relations, if this is the first time we're here for this model
                    // Change required to work.
                    {
                        //if ( !this._isInitialized && !this.isLocked() ) {
                        this.constructor.initializeModelHierarchy();

                        // Only register models that have an id. A model will be registered when/if it gets an id later on.
                        if (newId || newId === 0) {
                            Backbone.Relational.store.register(this);
                        }

                        this.initializeRelations(options);
                    }

                    if (attributes) {
                        this.updateRelations(attributes, options);
                    }
                } finally {
                    // Try to run the global queue holding external events
                    Backbone.Relational.eventQueue.unblock();
                }

                return result;
            };

            modelEvents$1 = 'change invalid error request sync';
            collectionEvents$1 = 'update reset sort error request sync';


            Backbone.Collection.prototype.bindRelationEvents = function (callback, context, options) {
                this.on(collectionEvents$1, callback, context);
                this.models.forEach(function (model) {
                    model.bindRelationEvents(callback, context, options);
                });

                this.on('add', function (model) {
                    model.bindRelationEvents(callback, context, options);
                }, context);

                this.on('remove', function (model) {
                    model.unbindRelationEvents(context, options);
                }, context);
            };

            Backbone.RelationalModel.prototype.bindRelationEvents = function (callback, context, options) {
                var _this = this;

                var relations = getRelations$1(options);

                this.on(modelEvents$1, callback, context);

                relations.forEach(function (relation) {
                    var related = getRelated$1(_this, relation);
                    related.bindRelationEvents(callback, context, relation);
                });
            };

            Backbone.Collection.prototype.unbindRelationEvents = function (context, options) {
                this.models.forEach(function (model) {
                    model.unbindRelationEvents(context, options);
                });

                this.off(null, null, context);
            };

            Backbone.RelationalModel.prototype.unbindRelationEvents = function (context, options) {
                var _this2 = this;

                this.off(null, null, context);

                var relations = getRelations$1(options);

                relations.forEach(function (relation) {
                    var related = getRelated$1(_this2, relation);
                    related.unbindRelationEvents(context, relation);
                });
            };

            getRelations$1 = function getRelations(options) {
                var relations = options.relations || [];
                (options.fragments || []).forEach(function (fragment) {
                    relations = relations.concat(fragment.relations || []);
                });
                return _.uniq(relations, function (r) {
                    return r.key;
                });
            };

            getRelated$1 = function getRelated(model, relation) {
                var r = model.getRelation(relation.key);
                return r.related;
            };

            BackboneSync$1 = Backbone.sync;


            Backbone.sync = function (method, model, options) {
                if (!options.url) {
                    options.url = getUrl$1(model, model.fetchOptions);
                }

                return new Promise(function (resolve, reject) {
                    model.syncing = true;
                    model.textStatus = null;

                    var promise = BackboneSync$1(method, model, options);
                    promise.done(function (data, textStatus) {
                        model.error = null;

                        resolve(model);
                    }).fail(function (jqXhr, textStatus, errorThrown) {
                        model.error = errorThrown;

                        if (options.allowFail) {
                            reject(model);
                        } else {
                            resolve(model);
                        }
                    }).always(function () {
                        model.syncing = false;
                        // Required to ensure handlers see attributes set above.
                        model.trigger('change');
                    });
                });
            };
            processRelation$1 = function processRelation(model, relation, path, include, fields) {
                var fragments = relation.fragments || [];
                var relationRelations = relation.relations || [];
                var relationFields = relation.fields || [];
                fragments.forEach(function (fragment) {
                    relationRelations = relationRelations.concat(fragment.relations || []);
                    relationFields = relationFields.concat(fragment.fields || []);
                });
                relationRelations = _.uniq(relationRelations, function (r) {
                    return r.key;
                });

                if (relationFields.length) {
                    var type = model.prototype.defaults.type;
                    fields[type] = (fields[type] || []).concat(relationFields);
                }

                relationRelations.forEach(function (relation) {
                    var newPath = path.concat(relation.key);
                    include.push(newPath);
                    var relatedModel = _.find(model.prototype.relations, function (r) {
                        return r.key === relation.key;
                    }).relatedModel;
                    processRelation(relatedModel, relation, newPath, include, fields);
                });
            };

            Object.assign(Events$1.prototype, {
                _addHandlers: function _addHandlers() {
                    var _this4 = this;

                    var forceUpdate = function forceUpdate() {
                        if (_this4.element) {
                            _this4.element.forceUpdate();
                        }
                    };

                    Object.keys(this.props).forEach(function (key) {
                        var options = _this4.propOptions[key];

                        _this4.props[key].bindRelationEvents(forceUpdate, _this4.element, options);
                    });

                    this._addedHandlers = true;
                },
                _removeHandlers: function _removeHandlers() {
                    var _this5 = this;

                    Object.keys(this.props).forEach(function (key) {
                        _this5.props[key].unbindRelationEvents(_this5.element, _this5.propOptions[key]);
                    });
                }
            });collectionCache$1 = {};
            Object.assign(Queries$1.prototype, {
                getCacheOption: function getCacheOption(options, name) {
                    var option = options[name];
                    var thisVal = this[name];

                    return !_.isUndefined(option) ? option : !_.isUndefined(thisVal) ? thisVal : true;
                },

                /**
                 * Set the current vars to `vars` and trigger a re-fetch.  Once fetching is
                 * initiated, the component will re-render with the previous vars as
                 * queries.vars and the current vars as queries.pendingVars.
                 */
                setVars: function setVars(vars) {
                    this.pendingVars = Object.assign({}, this.vars, vars);
                    this._fetch(this._element.props);
                },
                _fetch: function _fetch(_ref4) {
                    var _this6 = this;

                    var params = _ref4.params,
                        location = _ref4.location,
                        loadContext = _ref4.loadContext,
                        props = _ref4.props;

                    var keys = Object.keys(this._queryPropTypes);

                    if (!keys.length) {
                        return Promise.resolve();
                    }

                    var fetchingProps = {};

                    this.fetching = true;

                    if (this._events.props) {
                        this._events._removeHandlers();
                    }

                    var propOptions = {};
                    this.hasErrors = false;

                    var promise = Promise.all(keys.map(function (key) {
                        return new Promise(function (resolve) {
                            var query = _this6._queryPropTypes[key];
                            var options = propOptions[key] = getArgs$1(query).indexOf("props") !== -1 ? query(props, _this6.pendingVars) : query(params, location.query, _this6.pendingVars);

                            var model = options.model;
                            var instance = void 0,
                                isNew = void 0;

                            if (model.prototype.model) {
                                if (_this6.getCacheOption(options, 'updateCache')) {
                                    var _findOrCreateCollecti = findOrCreateCollection$1(model, options);

                                    instance = _findOrCreateCollecti.collection;
                                    isNew = _findOrCreateCollecti.isNew;
                                } else {
                                    instance = new model();
                                    instance.fetchOptions = options;
                                    isNew = true;
                                }
                            } else {
                                instance = model.findOrCreate(_defineProperty({}, model.prototype.idAttribute, options.id));
                            }

                            instance._isInitialized = false;
                            fetchingProps[key] = instance;

                            var loadedFromCache = false;

                            if (_this6.getCacheOption(options, 'loadFromCache')) {
                                if (model.prototype.model && !isNew) {
                                    loadedFromCache = true;
                                    resolve();
                                }
                            }

                            var existingFetchPromise = instance.fetchPromise;

                            if (existingFetchPromise) {
                                existingFetchPromise.then(function () {
                                    resolve();
                                }).catch(function () {
                                    resolve();
                                });
                            } else {
                                if (loadedFromCache && !_this6.getCacheOption(options, 'alwaysFetch')) {
                                    return;
                                }

                                instance.fetchOptions = options;

                                var fetchPromise = instance.fetch();

                                instance.fetchPromise = fetchPromise;

                                fetchPromise.catch(function () {
                                    _this6.hasErrors = true;
                                    instance.fetchPromise = null;
                                    resolve();
                                }).then(function () {
                                    instance.fetchPromise = null;
                                    resolve();
                                });
                            }
                        });
                    }));

                    promise.then(function () {
                        var isAlreadyLoaded = _this6._events.props;
                        _this6._queryProps = fetchingProps;
                        _this6._events.propOptions = propOptions;
                        _this6._events.props = _this6._queryProps;

                        _this6.vars = _this6.pendingVars;
                        _this6.pendingVars = null;
                        _this6.fetching = false;

                        if (isAlreadyLoaded) {
                            _this6._events._addHandlers();
                            _this6._element.forceUpdate();
                        }
                    });

                    return promise;
                }
            });

            _export('default', withJsonApi);

            _export('withJsonApi', withJsonApi$1);
=======
            _export('default', withJsonApi);
>>>>>>> 0475a7f5

            _export('AsyncProps', AsyncProps);
        }
    };
});
})
(function(factory) {
  module.exports = factory(require("backbone-relational"), require("backbone"), require("react-router/lib/RouterContext.js"), require("react-router/lib/computeChangedRoutes.js"), require("react"), require("underscore"));
});<|MERGE_RESOLUTION|>--- conflicted
+++ resolved
@@ -1,4 +1,4 @@
-!function(e){function t(e){Object.defineProperty(this,e,{enumerable:!0,get:function(){return this[v][e]}})}function r(e){if("undefined"!=typeof System&&System.isModule?System.isModule(e):"[object Module]"===Object.prototype.toString.call(e))return e;var t={default:e,__useDefault:e};if(e&&e.__esModule)for(var r in e)Object.hasOwnProperty.call(e,r)&&(t[r]=e[r]);return new o(t)}function o(e){Object.defineProperty(this,v,{value:e}),Object.keys(e).forEach(t,this)}function n(e){return"@node/"===e.substr(0,6)?c(e,r(m(e.substr(6))),{}):p[e]}function u(e){var t=n(e);if(!t)throw new Error('Module "'+e+'" expected, but not contained in build.');if(t.module)return t.module;var r=t.linkRecord;return i(t,r),a(t,r,[]),t.module}function i(e,t){if(!t.depLoads){t.declare&&d(e,t),t.depLoads=[];for(var r=0;r<t.deps.length;r++){var o=n(t.deps[r]);t.depLoads.push(o),o.linkRecord&&i(o,o.linkRecord);var u=t.setters&&t.setters[r];u&&(u(o.module||o.linkRecord.moduleObj),o.importerSetters.push(u))}return e}}function d(t,r){var o=r.moduleObj,n=t.importerSetters,u=!1,i=r.declare.call(e,function(e,t){if(!u){if("object"==typeof e)for(var r in e)"__useDefault"!==r&&(o[r]=e[r]);else o[e]=t;u=!0;for(var i=0;i<n.length;i++)n[i](o);return u=!1,t}},{id:t.key});"function"!=typeof i?(r.setters=i.setters,r.execute=i.execute):(r.setters=[],r.execute=i)}function l(e,t,r){return p[e]={key:e,module:void 0,importerSetters:[],linkRecord:{deps:t,depLoads:void 0,declare:r,setters:void 0,execute:void 0,moduleObj:{}}}}function f(e,t,r,o){var n={};return p[e]={key:e,module:void 0,importerSetters:[],linkRecord:{deps:t,depLoads:void 0,declare:void 0,execute:o,executingRequire:r,moduleObj:{default:n,__useDefault:n},setters:void 0}}}function s(e,t,r){return function(o){for(var n=0;n<e.length;n++)if(e[n]===o){var u,i=t[n],d=i.linkRecord;return u=d?-1===r.indexOf(i)?a(i,d,r):d.moduleObj:i.module,"__useDefault"in u?u.__useDefault:u}}}function a(t,r,n){if(n.push(t),t.module)return t.module;var u;if(r.setters){for(var i=0;i<r.deps.length;i++){var d=r.depLoads[i],l=d.linkRecord;l&&-1===n.indexOf(d)&&(u=a(d,l,l.setters?n:[]))}r.execute.call(y)}else{var f={id:t.key},c=r.moduleObj;Object.defineProperty(f,"exports",{configurable:!0,set:function(e){c.default=c.__useDefault=e},get:function(){return c.__useDefault}});var p=s(r.deps,r.depLoads,n);if(!r.executingRequire)for(var i=0;i<r.deps.length;i++)p(r.deps[i]);var v=r.execute.call(e,p,c.__useDefault,f);void 0!==v?c.default=c.__useDefault=v:f.exports!==c.__useDefault&&(c.default=c.__useDefault=f.exports);var m=c.__useDefault;if(m&&m.__esModule)for(var b in m)Object.hasOwnProperty.call(m,b)&&(c[b]=m[b])}var f=t.module=new o(r.moduleObj);if(!r.setters)for(var i=0;i<t.importerSetters.length;i++)t.importerSetters[i](f);return f}function c(e,t){return p[e]={key:e,module:t,importerSetters:[],linkRecord:void 0}}var p={},v="undefined"!=typeof Symbol?Symbol():"@@baseObject";o.prototype=Object.create(null),"undefined"!=typeof Symbol&&Symbol.toStringTag&&(o.prototype[Symbol.toStringTag]="Module");var m="undefined"!=typeof System&&System._nodeRequire||"undefined"!=typeof require&&"undefined"!=typeof require.resolve&&"undefined"!=typeof process&&process.platform&&require,y={};return Object.freeze&&Object.freeze(y),function(e,t,n,i){return function(d){d(function(d){var s={_nodeRequire:m,register:l,registerDynamic:f,registry:{get:function(e){return p[e].module},set:c},newModule:function(e){return new o(e)}};c("@empty",new o({}));for(var a=0;a<t.length;a++)c(t[a],r(arguments[a],{}));i(s);var v=u(e[0]);if(e.length>1)for(var a=1;a<e.length;a++)u(e[a]);return n?v.__useDefault:(v instanceof o&&Object.defineProperty(v,"__esModule",{value:!0}),v)})}}}("undefined"!=typeof self?self:"undefined"!=typeof global?global:this)
+!function(e){function t(e){Object.defineProperty(this,e,{enumerable:!0,get:function(){return this[v][e]}})}function r(e){if("undefined"!=typeof System&&System.isModule?System.isModule(e):"[object Module]"===Object.prototype.toString.call(e))return e;var t={default:e,__useDefault:e};if(e&&e.__esModule)for(var r in e)Object.hasOwnProperty.call(e,r)&&(t[r]=e[r]);return new o(t)}function o(e){Object.defineProperty(this,v,{value:e}),Object.keys(e).forEach(t,this)}function n(e){return"@node/"===e.substr(0,6)?c(e,r(m(e.substr(6))),{}):p[e]}function u(e){var t=n(e);if(!t)throw new Error('Module "'+e+'" expected, but not contained in build.');if(t.module)return t.module;var r=t.linkRecord;return i(t,r),a(t,r,[]),t.module}function i(e,t){if(!t.depLoads){t.declare&&d(e,t),t.depLoads=[];for(var r=0;r<t.deps.length;r++){var o=n(t.deps[r]);t.depLoads.push(o),o.linkRecord&&i(o,o.linkRecord);var u=t.setters&&t.setters[r];u&&(u(o.module||o.linkRecord.moduleObj),o.importerSetters.push(u))}return e}}function d(t,r){var o=r.moduleObj,n=t.importerSetters,u=!1,i=r.declare.call(e,function(e,t){if(!u){if("object"==typeof e)for(var r in e)"__useDefault"!==r&&(o[r]=e[r]);else o[e]=t;u=!0;for(var i=0;i<n.length;i++)n[i](o);return u=!1,t}},{id:t.key});"function"!=typeof i?(r.setters=i.setters,r.execute=i.execute):(r.setters=[],r.execute=i)}function l(e,t,r){return p[e]={key:e,module:void 0,importerSetters:[],linkRecord:{deps:t,depLoads:void 0,declare:r,setters:void 0,execute:void 0,moduleObj:{}}}}function f(e,t,r,o){var n={};return p[e]={key:e,module:void 0,importerSetters:[],linkRecord:{deps:t,depLoads:void 0,declare:void 0,execute:o,executingRequire:r,moduleObj:{default:n,__useDefault:n},setters:void 0}}}function s(e,t,r){return function(o){for(var n=0;n<e.length;n++)if(e[n]===o){var u,i=t[n],d=i.linkRecord;return u=d?-1===r.indexOf(i)?a(i,d,r):d.moduleObj:i.module,"__useDefault"in u?u.__useDefault:u}}}function a(t,r,n){if(n.push(t),t.module)return t.module;var u;if(r.setters){for(var i=0;i<r.deps.length;i++){var d=r.depLoads[i],l=d.linkRecord;l&&-1===n.indexOf(d)&&(u=a(d,l,l.setters?n:[]))}r.execute.call(y)}else{var f={id:t.key},c=r.moduleObj;Object.defineProperty(f,"exports",{configurable:!0,set:function(e){c.default=c.__useDefault=e},get:function(){return c.__useDefault}});var p=s(r.deps,r.depLoads,n);if(!r.executingRequire)for(var i=0;i<r.deps.length;i++)p(r.deps[i]);var v=r.execute.call(e,p,c.__useDefault,f);void 0!==v?c.default=c.__useDefault=v:f.exports!==c.__useDefault&&(c.default=c.__useDefault=f.exports);var m=c.__useDefault;if(m&&m.__esModule)for(var b in m)Object.hasOwnProperty.call(m,b)&&(c[b]=m[b])}var f=t.module=new o(r.moduleObj);if(!r.setters)for(var i=0;i<t.importerSetters.length;i++)t.importerSetters[i](f);return f}function c(e,t){return p[e]={key:e,module:t,importerSetters:[],linkRecord:void 0}}var p={},v="undefined"!=typeof Symbol?Symbol():"@@baseObject";o.prototype=Object.create(null),"undefined"!=typeof Symbol&&Symbol.toStringTag&&(o.prototype[Symbol.toStringTag]="Module");var m="undefined"!=typeof System&&System._nodeRequire||"undefined"!=typeof require&&"undefined"!=typeof require.resolve&&"undefined"!=typeof process&&process.platform&&require,y={};return Object.freeze&&Object.freeze(y),function(e,t,n,i){return function(d){d(function(d){var s={_nodeRequire:m,register:l,registerDynamic:f,registry:{get:function(e){return p[e].module},set:c},newModule:function(e){return new o(e)}};c("@empty",new o({}));for(var a=0;a<t.length;a++)c(t[a],r(arguments[a],{}));i(s);var v=u(e[0]);if(e.length>1)for(var a=1;a<e.length;a++)u(e[a]);return n?v.__useDefault:(v instanceof o&&Object.defineProperty(v,"__esModule",{value:!0}),v)})}}}("undefined"!=typeof self?self:"undefined"!=typeof global?global:this)
 
 (["a"], ["1d","1c","1f","20","13","1e"], false, function($__System) {
 var require = this.require, exports = this.exports, module = this.module;
@@ -2295,11 +2295,7 @@
 $__System.register('a', ['1c', '1d', '1e', '13', '12', '1b', '1f', '20'], function (_export, _context) {
     "use strict";
 
-<<<<<<< HEAD
-    var Backbone$1, _$1, React$1, createReactClass$1, PropTypes$1, RouterContext, computeChangedRoutes, _defineProperty, _extends, _slicedToArray, _extend, ModelFactory, collectionCache, modelEvents, collectionEvents, BackboneSync, _objectWithoutProperties, array, func, object, AsyncPropsContainer, AsyncProps, modelEvents$1, collectionEvents$1, getRelations$1, getRelated$1, BackboneSync$1, processRelation$1, collectionCache$1;
-=======
     var Backbone, _, React, createReactClass, PropTypes, RouterContext, computeChangedRoutes, _defineProperty, _extends, _slicedToArray, _extend, ModelFactory, collectionCache, modelEvents, collectionEvents, BackboneSync, _objectWithoutProperties, array, func, object, AsyncPropsContainer, AsyncProps;
->>>>>>> 0475a7f5
 
     function mergeRelations(existingRelations, newRelations, fetchOptions) {
         _$1.each(newRelations, function (relation, key) {
@@ -2345,297 +2341,6 @@
         var componentFragments = options.fragments || {};
         var initialVars = options.initialVars;
         var getInitialVars = options.getInitialVars;
-<<<<<<< HEAD
-
-        var displayName = WrappedComponent.displayName || WrappedComponent.name;
-
-        var getVars = function getVars() {
-            if (getInitialVars) {
-                return getInitialVars();
-            } else if (initialVars) {
-                return initialVars;
-            } else {
-                return {};
-            }
-        };
-
-        var firstQuery = _$1.first(_$1.values(componentQueries));
-        var isStandalone = firstQuery && getArgs(firstQuery).indexOf("props") !== -1;
-
-        var ApiComponent = createReactClass$1({
-            displayName: displayName ? 'withJsonApi(' + displayName + ')' : undefined,
-
-            propTypes: Object.assign({}, WrappedComponent.propTypes, {
-                initialQueries: PropTypes$1.object
-            }),
-
-            statics: {
-                loadProps: function loadProps(_ref, cb) {
-                    var params = _ref.params,
-                        location = _ref.location,
-                        loadContext = _ref.loadContext,
-                        props = _ref.props;
-
-                    var queries = new Queries({
-                        element: null,
-                        vars: getVars(),
-                        propTypes: componentQueries
-                    });
-
-                    queries._fetch({ params: params, location: location, loadContext: loadContext, props: props }).then(function () {
-                        cb(null, {
-                            initialQueries: queries
-                        });
-                    });
-                },
-
-                queries: componentQueries,
-                fragments: componentFragments,
-                initialVars: initialVars,
-                getInitialVars: getInitialVars
-            },
-
-            componentWillMount: function componentWillMount() {
-                this.fragmentProps = {};
-                this.componentWillReceiveProps(this.props);
-            },
-            componentWillReceiveProps: function componentWillReceiveProps(nextProps) {
-                var fragmentProps = _$1.pick(nextProps, Object.keys(componentFragments));
-                var hasFragmentProps = Object.keys(fragmentProps).length;
-
-                if (nextProps.initialQueries && nextProps.initialQueries !== this.queries) {
-                    if (this.queries) {
-                        this.queries._events._removeHandlers();
-                    }
-                    this.queries = nextProps.initialQueries;
-                    this.queries._element = this.queries._events.element = this;
-                    this.queries._events._addHandlers();
-                }
-
-                if (hasFragmentProps && !_$1.isMatch(this.fragmentProps, fragmentProps)) {
-                    this.fragmentProps = fragmentProps;
-                    if (this.fragments) {
-                        this.fragments._events._removeHandlers();
-                    }
-                    this.fragments = new QueryFragments({
-                        element: this,
-                        props: fragmentProps,
-                        propTypes: componentFragments
-                    });
-                    this.fragments._events._addHandlers();
-                }
-            },
-            componentWillUnmount: function componentWillUnmount() {
-                if (this.queries) {
-                    this.queries._events._removeHandlers();
-                }
-                if (this.fragments) {
-                    this.fragments._events._removeHandlers();
-                }
-            },
-            render: function render() {
-                return React$1.createElement(WrappedComponent, _extends({}, this.props, this.queries ? { queries: this.queries } : {}, this.queries ? this.queries._queryProps : {}, this.fragments ? this.fragments._props : {}));
-            }
-        });
-
-        if (isStandalone) {
-            return createReactClass$1({
-                displayName: 'withJsonApiOuter',
-
-                componentWillMount: function componentWillMount() {
-                    this.initialQueries = null;
-                    this.componentWillReceiveProps(this.props);
-                },
-                componentWillReceiveProps: function componentWillReceiveProps(nextProps, nextContext) {
-                    var _this = this;
-
-                    if (_$1.isEqual(this.props, nextProps) && _$1.isEqual(this.context, nextContext)) {
-                        return;
-                    }
-
-                    ApiComponent.loadProps({ props: nextProps }, function (error, props) {
-                        _this.initialQueries = props.initialQueries;
-                        _this.forceUpdate();
-                    });
-                },
-                render: function render() {
-                    return React$1.createElement(ApiComponent, _extends({
-                        initialQueries: this.initialQueries
-                    }, this.props));
-                }
-            });
-        } else {
-            return ApiComponent;
-        }
-    }
-
-    function getArgs(func) {
-        // First match everything inside the function argument parens.
-        var args = func.toString().match(/\(([^)]*)\)/)[1];
-
-        // Split the arguments string into an array comma delimited.
-        return args.split(',').map(function (arg) {
-            // Ensure no inline comments are parsed and trim the whitespace.
-            return arg.replace(/\/\*.*\*\//, '').trim();
-        }).filter(function (arg) {
-            // Ensure no undefined values are added.
-            return arg;
-        });
-    }
-
-    function Queries(_ref2) {
-        var element = _ref2.element,
-            vars = _ref2.vars,
-            propTypes = _ref2.propTypes,
-            loadFromCache = _ref2.loadFromCache,
-            alwaysFetch = _ref2.alwaysFetch,
-            updateCache = _ref2.updateCache;
-
-        this._events = new Events(null, propTypes, element);
-
-        this._element = element;
-
-        this.vars = vars;
-        this.pendingVars = {};
-        this._queryProps = {};
-
-        this._queryPropTypes = propTypes;
-        this.loadFromCache = !_$1.isUndefined(loadFromCache) ? loadFromCache : true;
-        this.alwaysFetch = !_$1.isUndefined(alwaysFetch) ? alwaysFetch : true;
-        this.updateCache = !_$1.isUndefined(updateCache) ? updateCache : true;
-    }
-
-    function findOrCreateCollection(model, fetchOptions) {
-        var url = getUrl(model.prototype, fetchOptions);
-        var isNew = false;
-
-        if (!collectionCache[url]) {
-            collectionCache[url] = new model();
-            isNew = true;
-        }
-
-        return { isNew: isNew, collection: collectionCache[url] };
-    }
-
-    function QueryFragments(_ref4) {
-        var element = _ref4.element,
-            props = _ref4.props,
-            propTypes = _ref4.propTypes;
-
-        this._events = new Events(props, propTypes, element);
-
-        this._element = element;
-
-        this._props = props;
-        this._propTypes = propTypes;
-    }
-
-    function Events(props, propOptions, element) {
-        this.props = props;
-        this.propOptions = propOptions;
-        this.element = element;
-    }
-
-    function getRelations(options) {
-        var relations = options.relations || [];
-        (options.fragments || []).forEach(function (fragment) {
-            relations = relations.concat(fragment.relations || []);
-        });
-        return _$1.uniq(relations, function (r) {
-            return r.key;
-        });
-    }
-
-    function getRelated(model, relation) {
-        var r = model.getRelation(relation.key);
-        return r.related;
-    }
-
-    function getUrl(model, fetchOptions) {
-        fetchOptions = fetchOptions || {};
-        var urlRoot = model.urlRoot;
-
-        if (!urlRoot) {
-            throw new Error("Missing urlRoot", model);
-        }
-        var url = urlRoot;
-        if (model instanceof Backbone$1.Model) {
-            var id = fetchOptions.id || model.get(model.idAttribute);
-            if (id) {
-                url += '/' + id;
-            }
-        }
-
-        var include = [];
-        var fields = {};
-
-        processRelation(model.model ? model.model : model.constructor, fetchOptions, [], include, fields);
-
-        var _fetchOptions = fetchOptions,
-            sort = _fetchOptions.sort,
-            filter = _fetchOptions.filter,
-            page = _fetchOptions.page;
-
-        var params = [];
-
-        if (include.length) {
-            var includes = _$1.sortBy(_$1.uniq(include.map(function (include) {
-                return include.join('.');
-            })), _$1.identity);
-            params.push('include=' + includes.join(','));
-        }
-
-        _$1.each(_$1.sortBy(_$1.keys(fields), _$1.identity), function (type) {
-            var typeFields = _$1.sortBy(_$1.uniq(fields[type]), _$1.identity);
-            params.push('fields[' + type + ']=' + typeFields.join(','));
-        });
-
-        if (sort) {
-            params.push('sort=' + sort);
-        }
-
-        if (filter) {
-            if (typeof filter === "object") {
-                _$1.each(_$1.sortBy(_$1.keys(filter), _$1.identity), function (key) {
-                    var keyVal = filter[key];
-                    params.push('filter[' + key + ']=' + keyVal);
-                });
-            } else {
-                params.push('filter=' + filter);
-            }
-        }
-
-        if (page) {
-            if (typeof page === "object") {
-                _$1.each(_$1.sortBy(_$1.keys(page), _$1.identity), function (key) {
-                    var keyVal = page[key];
-                    params.push('page[' + key + ']=' + keyVal);
-                });
-            } else {
-                params.push('page=' + page);
-            }
-        }
-
-        if (params.length) {
-            url += '?' + params.join('&');
-        }
-
-        return url;
-    }
-
-    function updateCacheInformation(model, fetchOptions) {
-        if (model instanceof Backbone$1.Collection) {
-            model.forEach(function (model) {
-                updateCacheInformation(model, fetchOptions);
-            });
-            return;
-        } else {
-            var cachedFieldsAndRelations = model.cachedFieldsAndRelations;
-
-            var _ref5 = cachedFieldsAndRelations || {},
-                fields = _ref5.fields,
-                relations = _ref5.relations;
-=======
 
         var displayName = WrappedComponent.displayName || WrappedComponent.name;
 
@@ -2727,43 +2432,25 @@
                 return React.createElement(WrappedComponent, _extends({}, this.props, this.queries ? { queries: this.queries } : {}, this.queries ? this.queries._queryProps : {}, this.fragments ? this.fragments._props : {}));
             }
         });
->>>>>>> 0475a7f5
 
         if (isStandalone) {
             return createReactClass({
                 displayName: 'withJsonApiOuter',
 
-<<<<<<< HEAD
-            var newCachedFields = void 0;
-            if (cachedFieldsAndRelations) {
-                newCachedFields = !(fetchFields && fields) ? null : _$1.unique(fields.concat(fetchFields));
-            } else {
-                newCachedFields = fetchFields;
-            }
-=======
                 componentWillMount: function componentWillMount() {
                     this.initialQueries = null;
                     this.componentWillReceiveProps(this.props);
                 },
                 componentWillReceiveProps: function componentWillReceiveProps(nextProps, nextContext) {
                     var _this = this;
->>>>>>> 0475a7f5
 
                     if (_.isEqual(this.props, nextProps) && _.isEqual(this.context, nextContext)) {
                         return;
                     }
 
-<<<<<<< HEAD
-        if (fetchOptions.relations) {
-            _$1.each(model.attributes, function (value, key) {
-                if (value instanceof Backbone$1.Collection || value instanceof Backbone$1.RelationalModel) {
-                    var relation = fetchOptions.relations.find(function (relation) {
-                        return relation.key === key;
-=======
                     ApiComponent.loadProps({ props: nextProps }, function (error, props) {
                         _this.initialQueries = props.initialQueries;
                         _this.forceUpdate();
->>>>>>> 0475a7f5
                     });
                 },
                 render: function render() {
@@ -2781,10 +2468,6 @@
         // First match everything inside the function argument parens.
         var args = func.toString().match(/\(([^)]*)\)/)[1];
 
-<<<<<<< HEAD
-            if (existingRelation) {
-                var newRelation = _$1.clone(existingRelation);
-=======
         // Split the arguments string into an array comma delimited.
         return args.split(',').map(function (arg) {
             // Ensure no inline comments are parsed and trim the whitespace.
@@ -2794,7 +2477,6 @@
             return arg;
         });
     }
->>>>>>> 0475a7f5
 
     function Queries(_ref2) {
         var element = _ref2.element,
@@ -2804,13 +2486,7 @@
             alwaysFetch = _ref2.alwaysFetch,
             updateCache = _ref2.updateCache;
 
-<<<<<<< HEAD
-                if (newFields || fields) {
-                    newRelation.fields = _$1.uniq((newFields || []).concat(fields || []));
-                }
-=======
         this._events = new Events(null, propTypes, element);
->>>>>>> 0475a7f5
 
         this._element = element;
 
@@ -2824,14 +2500,9 @@
         this.updateCache = !_.isUndefined(updateCache) ? updateCache : true;
     }
 
-<<<<<<< HEAD
-    function isSubset(optionsA, optionsB) {
-        var hasMissingFields = optionsA.fields && (_$1.difference(optionsB.fields || [], optionsA.fields || []).length || !optionsB.fields);
-=======
     function findOrCreateCollection(model, fetchOptions) {
         var url = getUrl(model.prototype, fetchOptions);
         var isNew = false;
->>>>>>> 0475a7f5
 
         if (!collectionCache[url]) {
             collectionCache[url] = new model();
@@ -2860,14 +2531,215 @@
         this.element = element;
     }
 
-<<<<<<< HEAD
-        options.fields = _$1.uniq(options.fields);
+    function getRelations(options) {
+        var relations = options.relations || [];
+        (options.fragments || []).forEach(function (fragment) {
+            relations = relations.concat(fragment.relations || []);
+        });
+        return _.uniq(relations, function (r) {
+            return r.key;
+        });
+    }
+
+    function getRelated(model, relation) {
+        var r = model.getRelation(relation.key);
+        return r.related;
+    }
+
+    function getUrl$1(model, fetchOptions) {
+        fetchOptions = fetchOptions || {};
+        var urlRoot = model.urlRoot;
+
+        if (!urlRoot) {
+            throw new Error("Missing urlRoot", model);
+        }
+        var url = urlRoot;
+        if (model instanceof Backbone.Model) {
+            var id = fetchOptions.id || model.get(model.idAttribute);
+            if (id) {
+                url += '/' + id;
+            }
+        }
+
+        var include = [];
+        var fields = {};
+
+        processRelation$1(model.model ? model.model : model.constructor, fetchOptions, [], include, fields);
+
+        var _fetchOptions = fetchOptions,
+            sort = _fetchOptions.sort,
+            filter = _fetchOptions.filter,
+            page = _fetchOptions.page;
+
+        var params = [];
+
+        if (include.length) {
+            var includes = _.sortBy(_.uniq(include.map(function (include) {
+                return include.join('.');
+            })), _.identity);
+            params.push('include=' + includes.join(','));
+        }
+
+        _.each(_.sortBy(_.keys(fields), _.identity), function (type) {
+            var typeFields = _.sortBy(_.uniq(fields[type]), _.identity);
+            params.push('fields[' + type + ']=' + typeFields.join(','));
+        });
+
+        if (sort) {
+            params.push('sort=' + sort);
+        }
+
+        if (filter) {
+            if (typeof filter === "object") {
+                _.each(_.sortBy(_.keys(filter), _.identity), function (key) {
+                    var keyVal = filter[key];
+                    params.push('filter[' + key + ']=' + keyVal);
+                });
+            } else {
+                params.push('filter=' + filter);
+            }
+        }
+
+        if (page) {
+            if (typeof page === "object") {
+                _.each(_.sortBy(_.keys(page), _.identity), function (key) {
+                    var keyVal = page[key];
+                    params.push('page[' + key + ']=' + keyVal);
+                });
+            } else {
+                params.push('page=' + page);
+            }
+        }
+
+        if (params.length) {
+            url += '?' + params.join('&');
+        }
+
+        return url;
+    }
+
+    function updateCacheInformation(model, fetchOptions) {
+        if (model instanceof Backbone.Collection) {
+            model.forEach(function (model) {
+                updateCacheInformation(model, fetchOptions);
+            });
+            return;
+        } else {
+            var cachedFieldsAndRelations = model.cachedFieldsAndRelations;
+
+            var _ref5 = cachedFieldsAndRelations || {},
+                fields = _ref5.fields,
+                relations = _ref5.relations;
+
+            var fetchFields = fetchOptions.fields,
+                fetchRelations = fetchOptions.relations;
+
+            var newCachedFields = void 0;
+            if (cachedFieldsAndRelations) {
+                newCachedFields = !(fetchFields && fields) ? null : _.unique(fields.concat(fetchFields));
+            } else {
+                newCachedFields = fetchFields;
+            }
+
+            model.cachedFieldsAndRelations = {
+                fields: newCachedFields,
+                relations: mergeRelationLists(relations || [], fetchRelations || [])
+            };
+        }
+
+        if (fetchOptions.relations) {
+            _.each(model.attributes, function (value, key) {
+                if (value instanceof Backbone.Collection || value instanceof Backbone.RelationalModel) {
+                    var relation = fetchOptions.relations.find(function (relation) {
+                        return relation.key === key;
+                    });
+                    if (relation) {
+                        updateCacheInformation(value, relation);
+                    }
+                }
+            });
+        }
+    }
+
+    function mergeRelationLists(a, b) {
+        var result = a.slice(0);
+
+        b.forEach(function (relation) {
+            var existingRelation = result.find(function (r) {
+                return r.key === relation.key;
+            });
+
+            if (existingRelation) {
+                var newRelation = _.clone(existingRelation);
+
+                var fields = relation.fields,
+                    relations = relation.relations;
+                var newFields = newRelation.fields,
+                    newRelations = newRelation.relations;
+
+                if (newFields || fields) {
+                    newRelation.fields = _.uniq((newFields || []).concat(fields || []));
+                }
+
+                if (newRelations || relations) {
+                    newRelation.relations = mergeRelationLists(newRelations || [], relations || []);
+                }
+
+                result[result.indexOf(existingRelation)] = newRelation;
+            } else {
+                result.push(relation);
+            }
+        });
+
+        return result;
+    }
+
+    function isSubset(optionsA, optionsB) {
+        var hasMissingFields = optionsA.fields && (_.difference(optionsB.fields || [], optionsA.fields || []).length || !optionsB.fields);
+
+        if (hasMissingFields) {
+            return false;
+        }
+
+        var relationsA = optionsA.relations || [];
+
+        (optionsB.relations || []).forEach(function (relation) {
+            var matchingRelation = relationsA.find(function (r) {
+                return r.key === relation.key;
+            });
+            if (!matchingRelation) {
+                return false;
+            }
+            if (!isSubset(matchingRelation, relation)) {
+                return false;
+            }
+        });
+
+        return true;
+    }
+
+    function mergeFragments(options) {
+        (options.fragments || []).forEach(function (fragment) {
+            if (fragment.fields) {
+                options.fields = (options.fields || []).concat(fragment.fields);
+            }
+
+            if (fragment.relations) {
+                options.relations = mergeRelationLists(options.relations || [], fragment.relations);
+            }
+        });
+
+        if (options.relations) {
+            options.relations = options.relations.map(mergeFragments);
+        }
+
+        options.fields = _.uniq(options.fields);
 
         return options;
     }
 
     function processRelation(model, relation, path, include, fields) {
-        relation = mergeFragments(_$1.clone(relation));
+        relation = mergeFragments(_.clone(relation));
 
         if (relation.fields.length) {
             var type = model.prototype.defaults.type;
@@ -2877,7 +2749,7 @@
         (relation.relations || []).forEach(function (r) {
             var newPath = path.concat(r.key);
             include.push(newPath);
-            var relatedModel = _$1.find(model.prototype.relations, function (relation) {
+            var relatedModel = _.find(model.prototype.relations, function (relation) {
                 return r.key === relation.key;
             }).relatedModel;
             processRelation(relatedModel, r, newPath, include, fields);
@@ -2975,472 +2847,8 @@
     }
 
     function createElement(Component, props) {
-        if (Component.loadProps) return React$1.createElement(AsyncPropsContainer, { Component: Component, routerProps: props });else return React$1.createElement(Component, props);
-    }
-
-    function hydrate(props) {
-        if (typeof __ASYNC_PROPS__ !== 'undefined') return {
-            propsArray: __ASYNC_PROPS__,
-            componentsArray: filterAndFlattenComponents(props.components)
-        };else return null;
-=======
-    function getRelations(options) {
-        var relations = options.relations || [];
-        (options.fragments || []).forEach(function (fragment) {
-            relations = relations.concat(fragment.relations || []);
-        });
-        return _.uniq(relations, function (r) {
-            return r.key;
-        });
-    }
-
-    function getRelated(model, relation) {
-        var r = model.getRelation(relation.key);
-        return r.related;
->>>>>>> 0475a7f5
-    }
-
-    function getUrl$1(model, fetchOptions) {
-        fetchOptions = fetchOptions || {};
-        var urlRoot = model.urlRoot;
-
-        if (!urlRoot) {
-            throw new Error("Missing urlRoot", model);
-        }
-        var url = urlRoot;
-        if (model instanceof Backbone.Model) {
-            var id = fetchOptions.id || model.get(model.idAttribute);
-            if (id) {
-                url += '/' + id;
-            }
-        }
-
-        var include = [];
-        var fields = {};
-
-        processRelation$1(model.model ? model.model : model.constructor, fetchOptions, [], include, fields);
-
-        var _fetchOptions = fetchOptions,
-            sort = _fetchOptions.sort,
-            filter = _fetchOptions.filter,
-            page = _fetchOptions.page;
-
-        var params = [];
-
-        if (include.length) {
-            var includes = _.sortBy(_.uniq(include.map(function (include) {
-                return include.join('.');
-            })), _.identity);
-            params.push('include=' + includes.join(','));
-        }
-
-        _.each(_.sortBy(_.keys(fields), _.identity), function (type) {
-            var typeFields = _.sortBy(_.uniq(fields[type]), _.identity);
-            params.push('fields[' + type + ']=' + typeFields.join(','));
-        });
-
-        if (sort) {
-            params.push('sort=' + sort);
-        }
-
-        if (filter) {
-            if (typeof filter === "object") {
-                _.each(_.sortBy(_.keys(filter), _.identity), function (key) {
-                    var keyVal = filter[key];
-                    params.push('filter[' + key + ']=' + keyVal);
-                });
-            } else {
-                params.push('filter=' + filter);
-            }
-        }
-
-        if (page) {
-            if (typeof page === "object") {
-                _.each(_.sortBy(_.keys(page), _.identity), function (key) {
-                    var keyVal = page[key];
-                    params.push('page[' + key + ']=' + keyVal);
-                });
-            } else {
-                params.push('page=' + page);
-            }
-        }
-
-        if (params.length) {
-            url += '?' + params.join('&');
-        }
-
-        return url;
-    }
-
-    function updateCacheInformation(model, fetchOptions) {
-        if (model instanceof Backbone.Collection) {
-            model.forEach(function (model) {
-                updateCacheInformation(model, fetchOptions);
-            });
-            return;
-        } else {
-            var cachedFieldsAndRelations = model.cachedFieldsAndRelations;
-
-            var _ref5 = cachedFieldsAndRelations || {},
-                fields = _ref5.fields,
-                relations = _ref5.relations;
-
-            var fetchFields = fetchOptions.fields,
-                fetchRelations = fetchOptions.relations;
-
-            var newCachedFields = void 0;
-            if (cachedFieldsAndRelations) {
-                newCachedFields = !(fetchFields && fields) ? null : _.unique(fields.concat(fetchFields));
-            } else {
-                newCachedFields = fetchFields;
-            }
-
-            model.cachedFieldsAndRelations = {
-                fields: newCachedFields,
-                relations: mergeRelationLists(relations || [], fetchRelations || [])
-            };
-        }
-
-        if (fetchOptions.relations) {
-            _.each(model.attributes, function (value, key) {
-                if (value instanceof Backbone.Collection || value instanceof Backbone.RelationalModel) {
-                    var relation = fetchOptions.relations.find(function (relation) {
-                        return relation.key === key;
-                    });
-                    if (relation) {
-                        updateCacheInformation(value, relation);
-                    }
-                }
-            });
-        }
-    }
-
-    function mergeRelationLists(a, b) {
-        var result = a.slice(0);
-
-        b.forEach(function (relation) {
-            var existingRelation = result.find(function (r) {
-                return r.key === relation.key;
-            });
-
-<<<<<<< HEAD
-    function withJsonApi$1(options, WrappedComponent) {
-        var componentQueries = options.queries || {};
-        var componentFragments = options.fragments || {};
-        var initialVars = options.initialVars;
-        var getInitialVars = options.getInitialVars;
-=======
-            if (existingRelation) {
-                var newRelation = _.clone(existingRelation);
->>>>>>> 0475a7f5
-
-                var fields = relation.fields,
-                    relations = relation.relations;
-                var newFields = newRelation.fields,
-                    newRelations = newRelation.relations;
-
-                if (newFields || fields) {
-                    newRelation.fields = _.uniq((newFields || []).concat(fields || []));
-                }
-
-<<<<<<< HEAD
-        var firstQuery = _.first(_.values(componentQueries));
-        var isStandalone = firstQuery && getArgs$1(firstQuery).indexOf("props") !== -1;
-        var innerDisplayNameType = isStandalone ? 'withJsonApi' : 'withJsonApiInner';
-
-        var ApiComponent = createReactClass({
-            displayName: displayName ? innerDisplayNameType + '(' + displayName + ')' : undefined,
-=======
-                if (newRelations || relations) {
-                    newRelation.relations = mergeRelationLists(newRelations || [], relations || []);
-                }
-
-                result[result.indexOf(existingRelation)] = newRelation;
-            } else {
-                result.push(relation);
-            }
-        });
->>>>>>> 0475a7f5
-
-        return result;
-    }
-
-<<<<<<< HEAD
-            statics: {
-                loadProps: function loadProps(_ref, cb) {
-                    var params = _ref.params,
-                        location = _ref.location,
-                        loadContext = _ref.loadContext,
-                        props = _ref.props;
-
-                    var queries = new Queries$1({
-                        element: null,
-                        vars: getVars(),
-                        propTypes: componentQueries
-                    });
-=======
-    function isSubset(optionsA, optionsB) {
-        var hasMissingFields = optionsA.fields && (_.difference(optionsB.fields || [], optionsA.fields || []).length || !optionsB.fields);
-
-        if (hasMissingFields) {
-            return false;
-        }
->>>>>>> 0475a7f5
-
-        var relationsA = optionsA.relations || [];
-
-        (optionsB.relations || []).forEach(function (relation) {
-            var matchingRelation = relationsA.find(function (r) {
-                return r.key === relation.key;
-            });
-            if (!matchingRelation) {
-                return false;
-            }
-            if (!isSubset(matchingRelation, relation)) {
-                return false;
-            }
-        });
-
-        return true;
-    }
-
-    function mergeFragments(options) {
-        (options.fragments || []).forEach(function (fragment) {
-            if (fragment.fields) {
-                options.fields = (options.fields || []).concat(fragment.fields);
-            }
-
-<<<<<<< HEAD
-                if (hasFragmentProps && !_.isMatch(this.fragmentProps, fragmentProps)) {
-                    this.fragmentProps = fragmentProps;
-                    if (this.fragments) {
-                        this.fragments._events._removeHandlers();
-                    }
-                    this.fragments = new QueryFragments$1({
-                        element: this,
-                        props: fragmentProps,
-                        propTypes: componentFragments
-                    });
-                    this.fragments._events._addHandlers();
-                }
-            },
-            componentWillUnmount: function componentWillUnmount() {
-                if (this.queries) {
-                    this.queries._events._removeHandlers();
-                }
-                if (this.fragments) {
-                    this.fragments._events._removeHandlers();
-                }
-            },
-            render: function render() {
-                return React.createElement(WrappedComponent, _extends({}, this.props, this.queries ? { queries: this.queries } : {}, this.queries ? this.queries._queryProps : {}, this.fragments ? this.fragments._props : {}));
-            }
-        });
-
-        if (isStandalone) {
-            return createReactClass({
-                displayName: displayName ? 'withJsonApi(' + displayName + ')' : undefined,
-
-                componentWillMount: function componentWillMount() {
-                    this.initialQueries = null;
-                    this.componentWillReceiveProps(this.props);
-                },
-                componentWillReceiveProps: function componentWillReceiveProps(nextProps) {
-                    var _this3 = this;
-
-                    ApiComponent.loadProps({ props: nextProps }, function (error, props) {
-                        _this3.initialQueries = props.initialQueries;
-                        _this3.forceUpdate();
-                    });
-                },
-                render: function render() {
-                    return React.createElement(ApiComponent, _extends({
-                        initialQueries: this.initialQueries
-                    }, this.props));
-                }
-            });
-        } else {
-            return ApiComponent;
-=======
-            if (fragment.relations) {
-                options.relations = mergeRelationLists(options.relations || [], fragment.relations);
-            }
-        });
-
-        if (options.relations) {
-            options.relations = options.relations.map(mergeFragments);
-        }
-
-        options.fields = _.uniq(options.fields);
-
-        return options;
-    }
-
-    function processRelation(model, relation, path, include, fields) {
-        relation = mergeFragments(_.clone(relation));
-
-        if (relation.fields.length) {
-            var type = model.prototype.defaults.type;
-            fields[type] = (fields[type] || []).concat(relation.fields);
->>>>>>> 0475a7f5
-        }
-
-        (relation.relations || []).forEach(function (r) {
-            var newPath = path.concat(r.key);
-            include.push(newPath);
-            var relatedModel = _.find(model.prototype.relations, function (relation) {
-                return r.key === relation.key;
-            }).relatedModel;
-            processRelation(relatedModel, r, newPath, include, fields);
-        });
-    }
-
-<<<<<<< HEAD
-    function Events$1(props, propOptions, element) {
-        this.props = props;
-        this.propOptions = propOptions;
-        this.element = element;
-    }
-
-    function QueryFragments$1(_ref2) {
-        var element = _ref2.element,
-            props = _ref2.props,
-            propTypes = _ref2.propTypes;
-
-        this._events = new Events$1(props, propTypes, element);
-=======
-    function eachComponents(components, iterator) {
-        for (var i = 0, l = components.length; i < l; i++) {
-            if (typeof components[i] === 'object') {
-                for (var key in components[i]) {
-                    iterator(components[i][key], i, key);
-                }
-            } else {
-                iterator(components[i], i);
-            }
-        }
-    }
-
-    function filterAndFlattenComponents(components) {
-        var flattened = [];
-        eachComponents(components, function (Component) {
-            if (Component && Component.loadProps) flattened.push(Component);
-        });
-        return flattened;
-    }
-
-    function _loadAsyncProps(_ref, cb) {
-        var components = _ref.components,
-            params = _ref.params,
-            location = _ref.location,
-            loadContext = _ref.loadContext;
->>>>>>> 0475a7f5
-
-        // flatten the multi-component routes
-        var componentsArray = [];
-        var propsArray = [];
-        var needToLoadCounter = components.length;
-        var hasCalledBack = [];
-
-        var maybeFinish = function maybeFinish(err) {
-            if (err) {
-                // error occured, stop executing
-                cb(err);
-                return;
-            }
-
-<<<<<<< HEAD
-    function Queries$1(_ref3) {
-        var element = _ref3.element,
-            vars = _ref3.vars,
-            propTypes = _ref3.propTypes,
-            loadFromCache = _ref3.loadFromCache,
-            alwaysFetch = _ref3.alwaysFetch,
-            updateCache = _ref3.updateCache;
-
-        this._events = new Events$1(null, propTypes, element);
-=======
-            if (needToLoadCounter === 0) cb(null, { propsArray: propsArray, componentsArray: componentsArray });
-        };
-
-        // If there are no components we should resolve directly
-        if (needToLoadCounter === 0) {
-            return maybeFinish();
-        }
->>>>>>> 0475a7f5
-
-        components.forEach(function (Component, index) {
-            Component.loadProps({ params: params, location: location, loadContext: loadContext }, function (error, props) {
-                if (hasCalledBack[index] && needToLoadCounter === 0) {
-                    // deferred data
-                    cb(error, {
-                        propsArray: [props],
-                        componentsArray: [Component]
-                    });
-                } else {
-                    if (!hasCalledBack[index]) needToLoadCounter--;
-                    propsArray[index] = props;
-                    componentsArray[index] = Component;
-                    hasCalledBack[index] = true;
-                    maybeFinish(error);
-                }
-            });
-        });
-    }
-
-    function lookupPropsForComponent(Component, propsAndComponents) {
-        var componentsArray = propsAndComponents.componentsArray,
-            propsArray = propsAndComponents.propsArray;
-
-<<<<<<< HEAD
-        this._queryPropTypes = propTypes;
-        this.loadFromCache = !_.isUndefined(loadFromCache) ? loadFromCache : true;
-        this.alwaysFetch = !_.isUndefined(alwaysFetch) ? alwaysFetch : true;
-        this.updateCache = !_.isUndefined(updateCache) ? updateCache : true;
-
-        this._addedHandlers = false;
-    }
-
-    function findOrCreateCollection$1(model, fetchOptions) {
-        var url = getUrl$1(model.prototype, fetchOptions);
-        var isNew = false;
-
-        if (!collectionCache$1[url]) {
-            collectionCache$1[url] = new model();
-            isNew = true;
-        }
-
-        return { isNew: isNew, collection: collectionCache$1[url] };
-    }
-
-    function getArgs$1(func) {
-        // First match everything inside the function argument parens.
-        var args = func.toString().match(/\(([^)]*)\)/)[1];
-=======
-        var index = componentsArray.indexOf(Component);
-        return propsArray[index];
-    }
-
-    function mergePropsAndComponents(current, changes) {
-        for (var i = 0, l = changes.propsArray.length; i < l; i++) {
-            var Component = changes.componentsArray[i];
-            var position = current.componentsArray.indexOf(Component);
-            var isNew = position === -1;
-
-            if (isNew) {
-                current.propsArray.push(changes.propsArray[i]);
-                current.componentsArray.push(changes.componentsArray[i]);
-            } else {
-                current.propsArray[position] = changes.propsArray[i];
-            }
-        }
-        return current;
-    }
-
-    function createElement(Component, props) {
         if (Component.loadProps) return React.createElement(AsyncPropsContainer, { Component: Component, routerProps: props });else return React.createElement(Component, props);
     }
->>>>>>> 0475a7f5
 
     function hydrate(props) {
         if (typeof __ASYNC_PROPS__ !== 'undefined') return {
@@ -3455,19 +2863,11 @@
         }, function (_d2) {}, function (_e2) {
             _$1 = _e2.default;
         }, function (_2) {
-<<<<<<< HEAD
-            React$1 = _2.default;
-        }, function (_3) {
-            createReactClass$1 = _3.default;
-        }, function (_b) {
-            PropTypes$1 = _b.default;
-=======
             React = _2.default;
         }, function (_3) {
             createReactClass = _3.default;
         }, function (_b) {
             PropTypes = _b.default;
->>>>>>> 0475a7f5
         }, function (_f) {
             RouterContext = _f.default;
         }, function (_4) {
@@ -3916,8 +3316,6 @@
 
                         updateCacheInformation(model, mergeFragments(fetchOptions));
 
-<<<<<<< HEAD
-=======
                     if (attributes) {
                         this.updateRelations(attributes, options);
                     }
@@ -4164,7 +3562,6 @@
 
                         updateCacheInformation(model, mergeFragments(fetchOptions));
 
->>>>>>> 0475a7f5
                         resolve(model);
                     }).fail(function (jqXhr, textStatus, errorThrown) {
                         model.error = errorThrown;
@@ -4378,350 +3775,13 @@
                 }
             }));
 
-<<<<<<< HEAD
-            // Monkey-patch to fix an apparent bug.
-            Backbone.RelationalModel.prototype.set = function (key, value, options) {
-                Backbone.Relational.eventQueue.block();
-
-                // Duplicate backbone's behavior to allow separate key/value parameters, instead of a single 'attributes' object
-                var attributes, result;
-
-                if (_.isObject(key) || key == null) {
-                    attributes = key;
-                    options = value;
-                } else {
-                    attributes = {};
-                    attributes[key] = value;
-                }
-
-                try {
-                    var id = this.id,
-                        newId = attributes && this.idAttribute in attributes && attributes[this.idAttribute];
-
-                    // Check if we're not setting a duplicate id before actually calling `set`.
-                    Backbone.Relational.store.checkId(this, newId);
-
-                    result = Backbone.Model.prototype.set.apply(this, arguments);
-
-                    // Ideal place to set up relations, if this is the first time we're here for this model
-                    // Change required to work.
-                    {
-                        //if ( !this._isInitialized && !this.isLocked() ) {
-                        this.constructor.initializeModelHierarchy();
-
-                        // Only register models that have an id. A model will be registered when/if it gets an id later on.
-                        if (newId || newId === 0) {
-                            Backbone.Relational.store.register(this);
-                        }
-
-                        this.initializeRelations(options);
-                    }
-
-                    if (attributes) {
-                        this.updateRelations(attributes, options);
-                    }
-                } finally {
-                    // Try to run the global queue holding external events
-                    Backbone.Relational.eventQueue.unblock();
-                }
-
-                return result;
-            };
-
-            modelEvents$1 = 'change invalid error request sync';
-            collectionEvents$1 = 'update reset sort error request sync';
-
-
-            Backbone.Collection.prototype.bindRelationEvents = function (callback, context, options) {
-                this.on(collectionEvents$1, callback, context);
-                this.models.forEach(function (model) {
-                    model.bindRelationEvents(callback, context, options);
-                });
-
-                this.on('add', function (model) {
-                    model.bindRelationEvents(callback, context, options);
-                }, context);
-
-                this.on('remove', function (model) {
-                    model.unbindRelationEvents(context, options);
-                }, context);
-            };
-
-            Backbone.RelationalModel.prototype.bindRelationEvents = function (callback, context, options) {
-                var _this = this;
-
-                var relations = getRelations$1(options);
-
-                this.on(modelEvents$1, callback, context);
-
-                relations.forEach(function (relation) {
-                    var related = getRelated$1(_this, relation);
-                    related.bindRelationEvents(callback, context, relation);
-                });
-            };
-
-            Backbone.Collection.prototype.unbindRelationEvents = function (context, options) {
-                this.models.forEach(function (model) {
-                    model.unbindRelationEvents(context, options);
-                });
-
-                this.off(null, null, context);
-            };
-
-            Backbone.RelationalModel.prototype.unbindRelationEvents = function (context, options) {
-                var _this2 = this;
-
-                this.off(null, null, context);
-
-                var relations = getRelations$1(options);
-
-                relations.forEach(function (relation) {
-                    var related = getRelated$1(_this2, relation);
-                    related.unbindRelationEvents(context, relation);
-                });
-            };
-
-            getRelations$1 = function getRelations(options) {
-                var relations = options.relations || [];
-                (options.fragments || []).forEach(function (fragment) {
-                    relations = relations.concat(fragment.relations || []);
-                });
-                return _.uniq(relations, function (r) {
-                    return r.key;
-                });
-            };
-
-            getRelated$1 = function getRelated(model, relation) {
-                var r = model.getRelation(relation.key);
-                return r.related;
-            };
-
-            BackboneSync$1 = Backbone.sync;
-
-
-            Backbone.sync = function (method, model, options) {
-                if (!options.url) {
-                    options.url = getUrl$1(model, model.fetchOptions);
-                }
-
-                return new Promise(function (resolve, reject) {
-                    model.syncing = true;
-                    model.textStatus = null;
-
-                    var promise = BackboneSync$1(method, model, options);
-                    promise.done(function (data, textStatus) {
-                        model.error = null;
-
-                        resolve(model);
-                    }).fail(function (jqXhr, textStatus, errorThrown) {
-                        model.error = errorThrown;
-
-                        if (options.allowFail) {
-                            reject(model);
-                        } else {
-                            resolve(model);
-                        }
-                    }).always(function () {
-                        model.syncing = false;
-                        // Required to ensure handlers see attributes set above.
-                        model.trigger('change');
-                    });
-                });
-            };
-            processRelation$1 = function processRelation(model, relation, path, include, fields) {
-                var fragments = relation.fragments || [];
-                var relationRelations = relation.relations || [];
-                var relationFields = relation.fields || [];
-                fragments.forEach(function (fragment) {
-                    relationRelations = relationRelations.concat(fragment.relations || []);
-                    relationFields = relationFields.concat(fragment.fields || []);
-                });
-                relationRelations = _.uniq(relationRelations, function (r) {
-                    return r.key;
-                });
-
-                if (relationFields.length) {
-                    var type = model.prototype.defaults.type;
-                    fields[type] = (fields[type] || []).concat(relationFields);
-                }
-
-                relationRelations.forEach(function (relation) {
-                    var newPath = path.concat(relation.key);
-                    include.push(newPath);
-                    var relatedModel = _.find(model.prototype.relations, function (r) {
-                        return r.key === relation.key;
-                    }).relatedModel;
-                    processRelation(relatedModel, relation, newPath, include, fields);
-                });
-            };
-
-            Object.assign(Events$1.prototype, {
-                _addHandlers: function _addHandlers() {
-                    var _this4 = this;
-
-                    var forceUpdate = function forceUpdate() {
-                        if (_this4.element) {
-                            _this4.element.forceUpdate();
-                        }
-                    };
-
-                    Object.keys(this.props).forEach(function (key) {
-                        var options = _this4.propOptions[key];
-
-                        _this4.props[key].bindRelationEvents(forceUpdate, _this4.element, options);
-                    });
-
-                    this._addedHandlers = true;
-                },
-                _removeHandlers: function _removeHandlers() {
-                    var _this5 = this;
-
-                    Object.keys(this.props).forEach(function (key) {
-                        _this5.props[key].unbindRelationEvents(_this5.element, _this5.propOptions[key]);
-                    });
-                }
-            });collectionCache$1 = {};
-            Object.assign(Queries$1.prototype, {
-                getCacheOption: function getCacheOption(options, name) {
-                    var option = options[name];
-                    var thisVal = this[name];
-
-                    return !_.isUndefined(option) ? option : !_.isUndefined(thisVal) ? thisVal : true;
-                },
-
-                /**
-                 * Set the current vars to `vars` and trigger a re-fetch.  Once fetching is
-                 * initiated, the component will re-render with the previous vars as
-                 * queries.vars and the current vars as queries.pendingVars.
-                 */
-                setVars: function setVars(vars) {
-                    this.pendingVars = Object.assign({}, this.vars, vars);
-                    this._fetch(this._element.props);
-                },
-                _fetch: function _fetch(_ref4) {
-                    var _this6 = this;
-
-                    var params = _ref4.params,
-                        location = _ref4.location,
-                        loadContext = _ref4.loadContext,
-                        props = _ref4.props;
-
-                    var keys = Object.keys(this._queryPropTypes);
-
-                    if (!keys.length) {
-                        return Promise.resolve();
-                    }
-
-                    var fetchingProps = {};
-
-                    this.fetching = true;
-
-                    if (this._events.props) {
-                        this._events._removeHandlers();
-                    }
-
-                    var propOptions = {};
-                    this.hasErrors = false;
-
-                    var promise = Promise.all(keys.map(function (key) {
-                        return new Promise(function (resolve) {
-                            var query = _this6._queryPropTypes[key];
-                            var options = propOptions[key] = getArgs$1(query).indexOf("props") !== -1 ? query(props, _this6.pendingVars) : query(params, location.query, _this6.pendingVars);
-
-                            var model = options.model;
-                            var instance = void 0,
-                                isNew = void 0;
-
-                            if (model.prototype.model) {
-                                if (_this6.getCacheOption(options, 'updateCache')) {
-                                    var _findOrCreateCollecti = findOrCreateCollection$1(model, options);
-
-                                    instance = _findOrCreateCollecti.collection;
-                                    isNew = _findOrCreateCollecti.isNew;
-                                } else {
-                                    instance = new model();
-                                    instance.fetchOptions = options;
-                                    isNew = true;
-                                }
-                            } else {
-                                instance = model.findOrCreate(_defineProperty({}, model.prototype.idAttribute, options.id));
-                            }
-
-                            instance._isInitialized = false;
-                            fetchingProps[key] = instance;
-
-                            var loadedFromCache = false;
-
-                            if (_this6.getCacheOption(options, 'loadFromCache')) {
-                                if (model.prototype.model && !isNew) {
-                                    loadedFromCache = true;
-                                    resolve();
-                                }
-                            }
-
-                            var existingFetchPromise = instance.fetchPromise;
-
-                            if (existingFetchPromise) {
-                                existingFetchPromise.then(function () {
-                                    resolve();
-                                }).catch(function () {
-                                    resolve();
-                                });
-                            } else {
-                                if (loadedFromCache && !_this6.getCacheOption(options, 'alwaysFetch')) {
-                                    return;
-                                }
-
-                                instance.fetchOptions = options;
-
-                                var fetchPromise = instance.fetch();
-
-                                instance.fetchPromise = fetchPromise;
-
-                                fetchPromise.catch(function () {
-                                    _this6.hasErrors = true;
-                                    instance.fetchPromise = null;
-                                    resolve();
-                                }).then(function () {
-                                    instance.fetchPromise = null;
-                                    resolve();
-                                });
-                            }
-                        });
-                    }));
-
-                    promise.then(function () {
-                        var isAlreadyLoaded = _this6._events.props;
-                        _this6._queryProps = fetchingProps;
-                        _this6._events.propOptions = propOptions;
-                        _this6._events.props = _this6._queryProps;
-
-                        _this6.vars = _this6.pendingVars;
-                        _this6.pendingVars = null;
-                        _this6.fetching = false;
-
-                        if (isAlreadyLoaded) {
-                            _this6._events._addHandlers();
-                            _this6._element.forceUpdate();
-                        }
-                    });
-
-                    return promise;
-                }
-            });
-
             _export('default', withJsonApi);
-
-            _export('withJsonApi', withJsonApi$1);
-=======
-            _export('default', withJsonApi);
->>>>>>> 0475a7f5
 
             _export('AsyncProps', AsyncProps);
         }
     };
 });
 })
-(function(factory) {
-  module.exports = factory(require("backbone-relational"), require("backbone"), require("react-router/lib/RouterContext.js"), require("react-router/lib/computeChangedRoutes.js"), require("react"), require("underscore"));
+(function(factory) {
+  module.exports = factory(require("backbone-relational"), require("backbone"), require("react-router/lib/RouterContext.js"), require("react-router/lib/computeChangedRoutes.js"), require("react"), require("underscore"));
 });